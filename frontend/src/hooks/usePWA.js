import { useState, useEffect, useCallback } from 'react';

<<<<<<< HEAD
=======
import logger from '../utils/logger';
>>>>>>> a5fa0f2f
/**
 * Hook для работы с PWA функциональностью
 * ИСПРАВЛЕНО: Убран избыточный импорт React, добавлены SSR checks
 */
export const usePWA = () => {
  // SSR protection: возвращаем безопасные значения для серверного рендеринга
  const isClient = typeof window !== 'undefined';
  
  if (!isClient) {
    return {
      isInstallable: false,
      isInstalled: false,
      isOnline: true,
      isServiceWorkerReady: false,
      updateAvailable: false,
      installPWA: () => Promise.resolve(false),
      updateServiceWorker: () => {},
      requestNotificationPermission: () => Promise.resolve('not-supported'),
      sendNotification: () => Promise.resolve(false),
      cacheUrls: () => {},
      shouldShowInstallPrompt: () => false,
      capabilities: {}
    };
  }

  // ✅ ИСПРАВЛЕНИЕ: Всегда вызываем хуки первыми
  const [isInstallable, setIsInstallable] = useState(false);
  const [isInstalled, setIsInstalled] = useState(false);
  const [isOnline, setIsOnline] = useState(navigator?.onLine ?? true);
  const [isServiceWorkerReady, setIsServiceWorkerReady] = useState(false);
  const [updateAvailable, setUpdateAvailable] = useState(false);
  const [deferredPrompt, setDeferredPrompt] = useState(null);

  // Проверка установки PWA
  useEffect(() => {
    if (typeof window === 'undefined') return;
    
    // Проверяем, запущено ли приложение в standalone режиме
    const isStandalone = window.matchMedia('(display-mode: standalone)').matches ||
                         window.navigator.standalone ||
                         document.referrer.includes('android-app://');
    
    setIsInstalled(isStandalone);
  }, []);

  // Обработка события beforeinstallprompt
  useEffect(() => {
    if (typeof window === 'undefined') return;
    
    const handleBeforeInstallPrompt = (e) => {
      e.preventDefault();
      setDeferredPrompt(e);
      setIsInstallable(true);
    };

    const handleAppInstalled = () => {
      setIsInstalled(true);
      setIsInstallable(false);
      setDeferredPrompt(null);
    };

    window.addEventListener('beforeinstallprompt', handleBeforeInstallPrompt);
    window.addEventListener('appinstalled', handleAppInstalled);

    return () => {
      window.removeEventListener('beforeinstallprompt', handleBeforeInstallPrompt);
      window.removeEventListener('appinstalled', handleAppInstalled);
    };
  }, []);

  // Отслеживание онлайн/офлайн статуса
  useEffect(() => {
    if (typeof window === 'undefined') return;
    
    const handleOnline = () => setIsOnline(true);
    const handleOffline = () => setIsOnline(false);

    window.addEventListener('online', handleOnline);
    window.addEventListener('offline', handleOffline);

    return () => {
      window.removeEventListener('online', handleOnline);
      window.removeEventListener('offline', handleOffline);
    };
  }, []);

  // Регистрация и обновление Service Worker
  useEffect(() => {
    if (typeof window === 'undefined' || !('serviceWorker' in navigator)) return;
    
    // ✅ ПРЕДОТВРАЩЕНИЕ МНОЖЕСТВЕННОЙ РЕГИСТРАЦИИ
    // Проверяем, не зарегистрирован ли уже Service Worker
    if (window.__sw_registration_pending || window.__sw_registered) {
      // Если регистрация уже идет или завершена, просто проверяем состояние
      navigator.serviceWorker.ready.then((registration) => {
        setIsServiceWorkerReady(true);
<<<<<<< HEAD
        console.log('Service Worker already registered:', registration);
=======
        logger.log('Service Worker already registered:', registration);
>>>>>>> a5fa0f2f
      }).catch(() => {
        // Если регистрация не прошла, попробуем снова
        window.__sw_registration_pending = false;
        window.__sw_registered = false;
      });
      return;
    }
    
    // Помечаем, что регистрация началась
    window.__sw_registration_pending = true;
    
    navigator.serviceWorker.register('/sw.js')
      .then((registration) => {
        window.__sw_registration_pending = false;
        window.__sw_registered = true;
<<<<<<< HEAD
        console.log('Service Worker registered:', registration);
=======
        logger.log('Service Worker registered:', registration);
>>>>>>> a5fa0f2f
        setIsServiceWorkerReady(true);

        // Проверка обновлений
        registration.addEventListener('updatefound', () => {
          const newWorker = registration.installing;
          
          newWorker.addEventListener('statechange', () => {
            if (newWorker.state === 'installed' && navigator.serviceWorker.controller) {
              setUpdateAvailable(true);
            }
          });
        });
      })
      .catch((error) => {
        window.__sw_registration_pending = false;
        window.__sw_registered = false;
<<<<<<< HEAD
        console.error('Service Worker registration failed:', error);
=======
        logger.error('Service Worker registration failed:', error);
>>>>>>> a5fa0f2f
      });

    // Слушаем сообщения от Service Worker (только один раз)
    if (!window.__sw_message_listener_added) {
      navigator.serviceWorker.addEventListener('message', (event) => {
        if (event.data && event.data.type === 'SYNC_COMPLETE') {
<<<<<<< HEAD
          console.log('Background sync completed');
=======
          logger.log('Background sync completed');
>>>>>>> a5fa0f2f
        }
      });
      window.__sw_message_listener_added = true;
    }
  }, []);

  // Установка PWA
  const installPWA = useCallback(async () => {
    if (typeof window === 'undefined' || !deferredPrompt) return false;

    try {
      deferredPrompt.prompt();
      const { outcome } = await deferredPrompt.userChoice;
      
      if (outcome === 'accepted') {
<<<<<<< HEAD
        console.log('PWA installation accepted');
=======
        logger.log('PWA installation accepted');
>>>>>>> a5fa0f2f
        setIsInstallable(false);
        setDeferredPrompt(null);
        return true;
      } else {
<<<<<<< HEAD
        console.log('PWA installation declined');
        return false;
      }
    } catch (error) {
      console.error('PWA installation error:', error);
=======
        logger.log('PWA installation declined');
        return false;
      }
    } catch (error) {
      logger.error('PWA installation error:', error);
>>>>>>> a5fa0f2f
      return false;
    }
  }, [deferredPrompt]);

  // Обновление Service Worker
  const updateServiceWorker = useCallback(() => {
    if (typeof window === 'undefined' || !('serviceWorker' in navigator) || !navigator.serviceWorker.controller) return;
    
    navigator.serviceWorker.controller.postMessage({ type: 'SKIP_WAITING' });
    window.location.reload();
  }, []);

  // Запрос разрешения на уведомления
  const requestNotificationPermission = useCallback(async () => {
    if (typeof window === 'undefined' || !('Notification' in window)) {
      return 'not-supported';
    }

    if (Notification.permission === 'granted') {
      return 'granted';
    }

    if (Notification.permission !== 'denied') {
      const permission = await Notification.requestPermission();
      return permission;
    }

    return 'denied';
  }, []);

  // Отправка push уведомления
  const sendNotification = useCallback(async (title, options = {}) => {
    const permission = await requestNotificationPermission();
    
    if (permission === 'granted') {
      const registration = await navigator.serviceWorker.ready;
      
      await registration.showNotification(title, {
        body: options.body || '',
        icon: options.icon || '/favicon.ico',
        badge: options.badge || '/favicon.ico',
        tag: options.tag || 'clinic-notification',
        requireInteraction: options.requireInteraction || false,
        actions: options.actions || [
          {
            action: 'explore',
            title: 'Открыть',
            icon: '/favicon.ico'
          },
          {
            action: 'close',
            title: 'Закрыть'
          }
        ],
        ...options
      });
      
      return true;
    }
    
    return false;
  }, [requestNotificationPermission]);

  // Кэширование URL в Service Worker
  const cacheUrls = useCallback(async (urls) => {
    if (typeof window === 'undefined' || !('serviceWorker' in navigator) || !navigator.serviceWorker.controller) return;
    
    navigator.serviceWorker.controller.postMessage({
      type: 'CACHE_URLS',
      urls
    });
  }, []);

  // Проверка поддержки функций
  const capabilities = {
    serviceWorker: typeof window !== 'undefined' && 'serviceWorker' in navigator,
    notifications: typeof window !== 'undefined' && 'Notification' in window,
    backgroundSync: typeof window !== 'undefined' && 'serviceWorker' in navigator && 'sync' in window.ServiceWorkerRegistration.prototype,
    periodicSync: typeof window !== 'undefined' && 'serviceWorker' in navigator && 'periodicSync' in window.ServiceWorkerRegistration.prototype,
    webShare: typeof window !== 'undefined' && 'share' in navigator,
    clipboard: typeof window !== 'undefined' && 'clipboard' in navigator,
    geolocation: typeof window !== 'undefined' && 'geolocation' in navigator
  };

  // Функция для проверки, нужно ли показывать промпт установки
  const shouldShowInstallPrompt = useCallback(() => {
    return isInstallable && !isInstalled && deferredPrompt;
  }, [isInstallable, isInstalled, deferredPrompt]);

  return {
    // Состояние
    isInstallable: isClient ? isInstallable : false,
    isInstalled: isClient ? isInstalled : false,
    isOnline: isClient ? isOnline : true,
    isServiceWorkerReady: isClient ? isServiceWorkerReady : false,
    updateAvailable: isClient ? updateAvailable : false,
    
    // Методы
    installPWA: isClient ? installPWA : () => Promise.resolve(false),
    updateServiceWorker: isClient ? updateServiceWorker : () => {},
    requestNotificationPermission: isClient ? requestNotificationPermission : () => Promise.resolve('not-supported'),
    sendNotification: isClient ? sendNotification : () => Promise.resolve(false),
    cacheUrls: isClient ? cacheUrls : () => {},
    shouldShowInstallPrompt: isClient ? shouldShowInstallPrompt : () => false,
    
    // Возможности
    capabilities: isClient ? capabilities : {}
  };
};

export default usePWA;
<|MERGE_RESOLUTION|>--- conflicted
+++ resolved
@@ -1,307 +1,276 @@
-import { useState, useEffect, useCallback } from 'react';
-
-<<<<<<< HEAD
-=======
+import { useState, useEffect, useCallback } from 'react';
+
 import logger from '../utils/logger';
->>>>>>> a5fa0f2f
-/**
- * Hook для работы с PWA функциональностью
- * ИСПРАВЛЕНО: Убран избыточный импорт React, добавлены SSR checks
- */
-export const usePWA = () => {
-  // SSR protection: возвращаем безопасные значения для серверного рендеринга
-  const isClient = typeof window !== 'undefined';
-  
-  if (!isClient) {
-    return {
-      isInstallable: false,
-      isInstalled: false,
-      isOnline: true,
-      isServiceWorkerReady: false,
-      updateAvailable: false,
-      installPWA: () => Promise.resolve(false),
-      updateServiceWorker: () => {},
-      requestNotificationPermission: () => Promise.resolve('not-supported'),
-      sendNotification: () => Promise.resolve(false),
-      cacheUrls: () => {},
-      shouldShowInstallPrompt: () => false,
-      capabilities: {}
-    };
-  }
-
-  // ✅ ИСПРАВЛЕНИЕ: Всегда вызываем хуки первыми
-  const [isInstallable, setIsInstallable] = useState(false);
-  const [isInstalled, setIsInstalled] = useState(false);
-  const [isOnline, setIsOnline] = useState(navigator?.onLine ?? true);
-  const [isServiceWorkerReady, setIsServiceWorkerReady] = useState(false);
-  const [updateAvailable, setUpdateAvailable] = useState(false);
-  const [deferredPrompt, setDeferredPrompt] = useState(null);
-
-  // Проверка установки PWA
-  useEffect(() => {
-    if (typeof window === 'undefined') return;
-    
-    // Проверяем, запущено ли приложение в standalone режиме
-    const isStandalone = window.matchMedia('(display-mode: standalone)').matches ||
-                         window.navigator.standalone ||
-                         document.referrer.includes('android-app://');
-    
-    setIsInstalled(isStandalone);
-  }, []);
-
-  // Обработка события beforeinstallprompt
-  useEffect(() => {
-    if (typeof window === 'undefined') return;
-    
-    const handleBeforeInstallPrompt = (e) => {
-      e.preventDefault();
-      setDeferredPrompt(e);
-      setIsInstallable(true);
-    };
-
-    const handleAppInstalled = () => {
-      setIsInstalled(true);
-      setIsInstallable(false);
-      setDeferredPrompt(null);
-    };
-
-    window.addEventListener('beforeinstallprompt', handleBeforeInstallPrompt);
-    window.addEventListener('appinstalled', handleAppInstalled);
-
-    return () => {
-      window.removeEventListener('beforeinstallprompt', handleBeforeInstallPrompt);
-      window.removeEventListener('appinstalled', handleAppInstalled);
-    };
-  }, []);
-
-  // Отслеживание онлайн/офлайн статуса
-  useEffect(() => {
-    if (typeof window === 'undefined') return;
-    
-    const handleOnline = () => setIsOnline(true);
-    const handleOffline = () => setIsOnline(false);
-
-    window.addEventListener('online', handleOnline);
-    window.addEventListener('offline', handleOffline);
-
-    return () => {
-      window.removeEventListener('online', handleOnline);
-      window.removeEventListener('offline', handleOffline);
-    };
-  }, []);
-
-  // Регистрация и обновление Service Worker
-  useEffect(() => {
-    if (typeof window === 'undefined' || !('serviceWorker' in navigator)) return;
-    
-    // ✅ ПРЕДОТВРАЩЕНИЕ МНОЖЕСТВЕННОЙ РЕГИСТРАЦИИ
-    // Проверяем, не зарегистрирован ли уже Service Worker
-    if (window.__sw_registration_pending || window.__sw_registered) {
-      // Если регистрация уже идет или завершена, просто проверяем состояние
-      navigator.serviceWorker.ready.then((registration) => {
-        setIsServiceWorkerReady(true);
-<<<<<<< HEAD
-        console.log('Service Worker already registered:', registration);
-=======
-        logger.log('Service Worker already registered:', registration);
->>>>>>> a5fa0f2f
-      }).catch(() => {
-        // Если регистрация не прошла, попробуем снова
-        window.__sw_registration_pending = false;
-        window.__sw_registered = false;
-      });
-      return;
-    }
-    
-    // Помечаем, что регистрация началась
-    window.__sw_registration_pending = true;
-    
-    navigator.serviceWorker.register('/sw.js')
-      .then((registration) => {
-        window.__sw_registration_pending = false;
-        window.__sw_registered = true;
-<<<<<<< HEAD
-        console.log('Service Worker registered:', registration);
-=======
-        logger.log('Service Worker registered:', registration);
->>>>>>> a5fa0f2f
-        setIsServiceWorkerReady(true);
-
-        // Проверка обновлений
-        registration.addEventListener('updatefound', () => {
-          const newWorker = registration.installing;
-          
-          newWorker.addEventListener('statechange', () => {
-            if (newWorker.state === 'installed' && navigator.serviceWorker.controller) {
-              setUpdateAvailable(true);
-            }
-          });
-        });
-      })
-      .catch((error) => {
-        window.__sw_registration_pending = false;
-        window.__sw_registered = false;
-<<<<<<< HEAD
-        console.error('Service Worker registration failed:', error);
-=======
-        logger.error('Service Worker registration failed:', error);
->>>>>>> a5fa0f2f
-      });
-
-    // Слушаем сообщения от Service Worker (только один раз)
-    if (!window.__sw_message_listener_added) {
-      navigator.serviceWorker.addEventListener('message', (event) => {
-        if (event.data && event.data.type === 'SYNC_COMPLETE') {
-<<<<<<< HEAD
-          console.log('Background sync completed');
-=======
-          logger.log('Background sync completed');
->>>>>>> a5fa0f2f
-        }
-      });
-      window.__sw_message_listener_added = true;
-    }
-  }, []);
-
-  // Установка PWA
-  const installPWA = useCallback(async () => {
-    if (typeof window === 'undefined' || !deferredPrompt) return false;
-
-    try {
-      deferredPrompt.prompt();
-      const { outcome } = await deferredPrompt.userChoice;
-      
-      if (outcome === 'accepted') {
-<<<<<<< HEAD
-        console.log('PWA installation accepted');
-=======
-        logger.log('PWA installation accepted');
->>>>>>> a5fa0f2f
-        setIsInstallable(false);
-        setDeferredPrompt(null);
-        return true;
-      } else {
-<<<<<<< HEAD
-        console.log('PWA installation declined');
-        return false;
-      }
-    } catch (error) {
-      console.error('PWA installation error:', error);
-=======
-        logger.log('PWA installation declined');
-        return false;
-      }
-    } catch (error) {
-      logger.error('PWA installation error:', error);
->>>>>>> a5fa0f2f
-      return false;
-    }
-  }, [deferredPrompt]);
-
-  // Обновление Service Worker
-  const updateServiceWorker = useCallback(() => {
-    if (typeof window === 'undefined' || !('serviceWorker' in navigator) || !navigator.serviceWorker.controller) return;
-    
-    navigator.serviceWorker.controller.postMessage({ type: 'SKIP_WAITING' });
-    window.location.reload();
-  }, []);
-
-  // Запрос разрешения на уведомления
-  const requestNotificationPermission = useCallback(async () => {
-    if (typeof window === 'undefined' || !('Notification' in window)) {
-      return 'not-supported';
-    }
-
-    if (Notification.permission === 'granted') {
-      return 'granted';
-    }
-
-    if (Notification.permission !== 'denied') {
-      const permission = await Notification.requestPermission();
-      return permission;
-    }
-
-    return 'denied';
-  }, []);
-
-  // Отправка push уведомления
-  const sendNotification = useCallback(async (title, options = {}) => {
-    const permission = await requestNotificationPermission();
-    
-    if (permission === 'granted') {
-      const registration = await navigator.serviceWorker.ready;
-      
-      await registration.showNotification(title, {
-        body: options.body || '',
-        icon: options.icon || '/favicon.ico',
-        badge: options.badge || '/favicon.ico',
-        tag: options.tag || 'clinic-notification',
-        requireInteraction: options.requireInteraction || false,
-        actions: options.actions || [
-          {
-            action: 'explore',
-            title: 'Открыть',
-            icon: '/favicon.ico'
-          },
-          {
-            action: 'close',
-            title: 'Закрыть'
-          }
-        ],
-        ...options
-      });
-      
-      return true;
-    }
-    
-    return false;
-  }, [requestNotificationPermission]);
-
-  // Кэширование URL в Service Worker
-  const cacheUrls = useCallback(async (urls) => {
-    if (typeof window === 'undefined' || !('serviceWorker' in navigator) || !navigator.serviceWorker.controller) return;
-    
-    navigator.serviceWorker.controller.postMessage({
-      type: 'CACHE_URLS',
-      urls
-    });
-  }, []);
-
-  // Проверка поддержки функций
-  const capabilities = {
-    serviceWorker: typeof window !== 'undefined' && 'serviceWorker' in navigator,
-    notifications: typeof window !== 'undefined' && 'Notification' in window,
-    backgroundSync: typeof window !== 'undefined' && 'serviceWorker' in navigator && 'sync' in window.ServiceWorkerRegistration.prototype,
-    periodicSync: typeof window !== 'undefined' && 'serviceWorker' in navigator && 'periodicSync' in window.ServiceWorkerRegistration.prototype,
-    webShare: typeof window !== 'undefined' && 'share' in navigator,
-    clipboard: typeof window !== 'undefined' && 'clipboard' in navigator,
-    geolocation: typeof window !== 'undefined' && 'geolocation' in navigator
-  };
-
-  // Функция для проверки, нужно ли показывать промпт установки
-  const shouldShowInstallPrompt = useCallback(() => {
-    return isInstallable && !isInstalled && deferredPrompt;
-  }, [isInstallable, isInstalled, deferredPrompt]);
-
-  return {
-    // Состояние
-    isInstallable: isClient ? isInstallable : false,
-    isInstalled: isClient ? isInstalled : false,
-    isOnline: isClient ? isOnline : true,
-    isServiceWorkerReady: isClient ? isServiceWorkerReady : false,
-    updateAvailable: isClient ? updateAvailable : false,
-    
-    // Методы
-    installPWA: isClient ? installPWA : () => Promise.resolve(false),
-    updateServiceWorker: isClient ? updateServiceWorker : () => {},
-    requestNotificationPermission: isClient ? requestNotificationPermission : () => Promise.resolve('not-supported'),
-    sendNotification: isClient ? sendNotification : () => Promise.resolve(false),
-    cacheUrls: isClient ? cacheUrls : () => {},
-    shouldShowInstallPrompt: isClient ? shouldShowInstallPrompt : () => false,
-    
-    // Возможности
-    capabilities: isClient ? capabilities : {}
-  };
-};
-
-export default usePWA;
+/**
+ * Hook для работы с PWA функциональностью
+ * ИСПРАВЛЕНО: Убран избыточный импорт React, добавлены SSR checks
+ */
+export const usePWA = () => {
+  // SSR protection: возвращаем безопасные значения для серверного рендеринга
+  const isClient = typeof window !== 'undefined';
+  
+  if (!isClient) {
+    return {
+      isInstallable: false,
+      isInstalled: false,
+      isOnline: true,
+      isServiceWorkerReady: false,
+      updateAvailable: false,
+      installPWA: () => Promise.resolve(false),
+      updateServiceWorker: () => {},
+      requestNotificationPermission: () => Promise.resolve('not-supported'),
+      sendNotification: () => Promise.resolve(false),
+      cacheUrls: () => {},
+      shouldShowInstallPrompt: () => false,
+      capabilities: {}
+    };
+  }
+
+  // ✅ ИСПРАВЛЕНИЕ: Всегда вызываем хуки первыми
+  const [isInstallable, setIsInstallable] = useState(false);
+  const [isInstalled, setIsInstalled] = useState(false);
+  const [isOnline, setIsOnline] = useState(navigator?.onLine ?? true);
+  const [isServiceWorkerReady, setIsServiceWorkerReady] = useState(false);
+  const [updateAvailable, setUpdateAvailable] = useState(false);
+  const [deferredPrompt, setDeferredPrompt] = useState(null);
+
+  // Проверка установки PWA
+  useEffect(() => {
+    if (typeof window === 'undefined') return;
+    
+    // Проверяем, запущено ли приложение в standalone режиме
+    const isStandalone = window.matchMedia('(display-mode: standalone)').matches ||
+                         window.navigator.standalone ||
+                         document.referrer.includes('android-app://');
+    
+    setIsInstalled(isStandalone);
+  }, []);
+
+  // Обработка события beforeinstallprompt
+  useEffect(() => {
+    if (typeof window === 'undefined') return;
+    
+    const handleBeforeInstallPrompt = (e) => {
+      e.preventDefault();
+      setDeferredPrompt(e);
+      setIsInstallable(true);
+    };
+
+    const handleAppInstalled = () => {
+      setIsInstalled(true);
+      setIsInstallable(false);
+      setDeferredPrompt(null);
+    };
+
+    window.addEventListener('beforeinstallprompt', handleBeforeInstallPrompt);
+    window.addEventListener('appinstalled', handleAppInstalled);
+
+    return () => {
+      window.removeEventListener('beforeinstallprompt', handleBeforeInstallPrompt);
+      window.removeEventListener('appinstalled', handleAppInstalled);
+    };
+  }, []);
+
+  // Отслеживание онлайн/офлайн статуса
+  useEffect(() => {
+    if (typeof window === 'undefined') return;
+    
+    const handleOnline = () => setIsOnline(true);
+    const handleOffline = () => setIsOnline(false);
+
+    window.addEventListener('online', handleOnline);
+    window.addEventListener('offline', handleOffline);
+
+    return () => {
+      window.removeEventListener('online', handleOnline);
+      window.removeEventListener('offline', handleOffline);
+    };
+  }, []);
+
+  // Регистрация и обновление Service Worker
+  useEffect(() => {
+    if (typeof window === 'undefined' || !('serviceWorker' in navigator)) return;
+    
+    // ✅ ПРЕДОТВРАЩЕНИЕ МНОЖЕСТВЕННОЙ РЕГИСТРАЦИИ
+    // Проверяем, не зарегистрирован ли уже Service Worker
+    if (window.__sw_registration_pending || window.__sw_registered) {
+      // Если регистрация уже идет или завершена, просто проверяем состояние
+      navigator.serviceWorker.ready.then((registration) => {
+        setIsServiceWorkerReady(true);
+        logger.log('Service Worker already registered:', registration);
+      }).catch(() => {
+        // Если регистрация не прошла, попробуем снова
+        window.__sw_registration_pending = false;
+        window.__sw_registered = false;
+      });
+      return;
+    }
+    
+    // Помечаем, что регистрация началась
+    window.__sw_registration_pending = true;
+    
+    navigator.serviceWorker.register('/sw.js')
+      .then((registration) => {
+        window.__sw_registration_pending = false;
+        window.__sw_registered = true;
+        logger.log('Service Worker registered:', registration);
+        setIsServiceWorkerReady(true);
+
+        // Проверка обновлений
+        registration.addEventListener('updatefound', () => {
+          const newWorker = registration.installing;
+          
+          newWorker.addEventListener('statechange', () => {
+            if (newWorker.state === 'installed' && navigator.serviceWorker.controller) {
+              setUpdateAvailable(true);
+            }
+          });
+        });
+      })
+      .catch((error) => {
+        window.__sw_registration_pending = false;
+        window.__sw_registered = false;
+        logger.error('Service Worker registration failed:', error);
+      });
+
+    // Слушаем сообщения от Service Worker (только один раз)
+    if (!window.__sw_message_listener_added) {
+      navigator.serviceWorker.addEventListener('message', (event) => {
+        if (event.data && event.data.type === 'SYNC_COMPLETE') {
+          logger.log('Background sync completed');
+        }
+      });
+      window.__sw_message_listener_added = true;
+    }
+  }, []);
+
+  // Установка PWA
+  const installPWA = useCallback(async () => {
+    if (typeof window === 'undefined' || !deferredPrompt) return false;
+
+    try {
+      deferredPrompt.prompt();
+      const { outcome } = await deferredPrompt.userChoice;
+      
+      if (outcome === 'accepted') {
+        logger.log('PWA installation accepted');
+        setIsInstallable(false);
+        setDeferredPrompt(null);
+        return true;
+      } else {
+        logger.log('PWA installation declined');
+        return false;
+      }
+    } catch (error) {
+      logger.error('PWA installation error:', error);
+      return false;
+    }
+  }, [deferredPrompt]);
+
+  // Обновление Service Worker
+  const updateServiceWorker = useCallback(() => {
+    if (typeof window === 'undefined' || !('serviceWorker' in navigator) || !navigator.serviceWorker.controller) return;
+    
+    navigator.serviceWorker.controller.postMessage({ type: 'SKIP_WAITING' });
+    window.location.reload();
+  }, []);
+
+  // Запрос разрешения на уведомления
+  const requestNotificationPermission = useCallback(async () => {
+    if (typeof window === 'undefined' || !('Notification' in window)) {
+      return 'not-supported';
+    }
+
+    if (Notification.permission === 'granted') {
+      return 'granted';
+    }
+
+    if (Notification.permission !== 'denied') {
+      const permission = await Notification.requestPermission();
+      return permission;
+    }
+
+    return 'denied';
+  }, []);
+
+  // Отправка push уведомления
+  const sendNotification = useCallback(async (title, options = {}) => {
+    const permission = await requestNotificationPermission();
+    
+    if (permission === 'granted') {
+      const registration = await navigator.serviceWorker.ready;
+      
+      await registration.showNotification(title, {
+        body: options.body || '',
+        icon: options.icon || '/favicon.ico',
+        badge: options.badge || '/favicon.ico',
+        tag: options.tag || 'clinic-notification',
+        requireInteraction: options.requireInteraction || false,
+        actions: options.actions || [
+          {
+            action: 'explore',
+            title: 'Открыть',
+            icon: '/favicon.ico'
+          },
+          {
+            action: 'close',
+            title: 'Закрыть'
+          }
+        ],
+        ...options
+      });
+      
+      return true;
+    }
+    
+    return false;
+  }, [requestNotificationPermission]);
+
+  // Кэширование URL в Service Worker
+  const cacheUrls = useCallback(async (urls) => {
+    if (typeof window === 'undefined' || !('serviceWorker' in navigator) || !navigator.serviceWorker.controller) return;
+    
+    navigator.serviceWorker.controller.postMessage({
+      type: 'CACHE_URLS',
+      urls
+    });
+  }, []);
+
+  // Проверка поддержки функций
+  const capabilities = {
+    serviceWorker: typeof window !== 'undefined' && 'serviceWorker' in navigator,
+    notifications: typeof window !== 'undefined' && 'Notification' in window,
+    backgroundSync: typeof window !== 'undefined' && 'serviceWorker' in navigator && 'sync' in window.ServiceWorkerRegistration.prototype,
+    periodicSync: typeof window !== 'undefined' && 'serviceWorker' in navigator && 'periodicSync' in window.ServiceWorkerRegistration.prototype,
+    webShare: typeof window !== 'undefined' && 'share' in navigator,
+    clipboard: typeof window !== 'undefined' && 'clipboard' in navigator,
+    geolocation: typeof window !== 'undefined' && 'geolocation' in navigator
+  };
+
+  // Функция для проверки, нужно ли показывать промпт установки
+  const shouldShowInstallPrompt = useCallback(() => {
+    return isInstallable && !isInstalled && deferredPrompt;
+  }, [isInstallable, isInstalled, deferredPrompt]);
+
+  return {
+    // Состояние
+    isInstallable: isClient ? isInstallable : false,
+    isInstalled: isClient ? isInstalled : false,
+    isOnline: isClient ? isOnline : true,
+    isServiceWorkerReady: isClient ? isServiceWorkerReady : false,
+    updateAvailable: isClient ? updateAvailable : false,
+    
+    // Методы
+    installPWA: isClient ? installPWA : () => Promise.resolve(false),
+    updateServiceWorker: isClient ? updateServiceWorker : () => {},
+    requestNotificationPermission: isClient ? requestNotificationPermission : () => Promise.resolve('not-supported'),
+    sendNotification: isClient ? sendNotification : () => Promise.resolve(false),
+    cacheUrls: isClient ? cacheUrls : () => {},
+    shouldShowInstallPrompt: isClient ? shouldShowInstallPrompt : () => false,
+    
+    // Возможности
+    capabilities: isClient ? capabilities : {}
+  };
+};
+
+export default usePWA;