import React, { useEffect, useMemo, useState } from 'react';
import RoleGate from '../components/RoleGate.jsx';
import { api } from '../api/client.js';
import { useTheme } from '../contexts/ThemeContext';
import TwoFactorManager from '../components/security/TwoFactorManager';
import TwoFactorSetupWizard from '../components/security/TwoFactorSetupWizard';
import PhoneVerification from '../components/auth/PhoneVerification';

<<<<<<< HEAD
=======
import logger from '../utils/logger';
>>>>>>> a5fa0f2f
function TabButton({ active, onClick, children }) {
  // Используем CSS переменные вместо хардкод стилей
  const st = {
    padding: '8px 12px',
    borderRadius: 10,
    border: '1px solid var(--border-color)',
    background: active ? 'var(--accent-color)' : 'var(--bg-primary)',
    color: active ? 'white' : 'var(--text-primary)',
    cursor: 'pointer',
    transition: 'all 0.2s ease'
  };
  return (
    <button onClick={onClick} style={st}>{children}</button>
  );
}

function Row({ k, v, onSave }) {
  const [val, setVal] = useState(String(v ?? ''));
  useEffect(() => setVal(String(v ?? '')), [v]);
  return (
    <div style={row}>
      <div style={{ fontWeight: 600 }}>{k}</div>
      <input value={val} onChange={(e)=>setVal(e.target.value)} style={inp} />
      <button onClick={()=>onSave(k, val)} style={btn}>Сохранить</button>
    </div>
  );
}

/**
 * Settings:
 *  - Вкладка "license": активация сервера и статус (работает даже при REQUIRE_LICENSE=1)
 *  - Вкладка "printer": простые пары key/value (если backend поддерживает PUT /settings)
 *  - Вкладка "online_queue": простые пары key/value
 */
export default function Settings() {
  const { isDark, isLight, getColor, getSpacing } = useTheme();
  const [page, setPage] = useState('Settings');
  const [tab, setTab] = useState('license');

  // license tab
  const [status, setStatus] = useState(null);
  const [key, setKey] = useState('');
  const [busyAct, setBusyAct] = useState(false);
  const [errAct, setErrAct] = useState('');

  // payment providers tab
  const [providers, setProviders] = useState([]);
  const [loadingProviders, setLoadingProviders] = useState(false);
  const [showAddProvider, setShowAddProvider] = useState(false);
  const [editingProvider, setEditingProvider] = useState(null);

  async function loadStatus() {
    try {
      const st = await api.get('/activation/status');
      setStatus(st || null);
    } catch {
      setStatus(null);
    }
  }

  async function doActivate() {
    setBusyAct(true);
    setErrAct('');
    try {
      const res = await api.post('/activation/activate', { body: { key } });
      if (!res?.ok) {
        setErrAct(res?.reason || 'Не удалось активировать');
      }
      await loadStatus();
    } catch (e) {
      setErrAct(e?.data?.detail || e?.message || 'Ошибка активации');
    } finally {
      setBusyAct(false);
    }
  }

  // Payment providers functions
  async function loadProviders() {
    setLoadingProviders(true);
    try {
      const response = await api.get('/admin/providers');
      setProviders(response || []);
    } catch (error) {
<<<<<<< HEAD
      console.error('Ошибка загрузки провайдеров:', error);
=======
      logger.error('Ошибка загрузки провайдеров:', error);
>>>>>>> a5fa0f2f
    } finally {
      setLoadingProviders(false);
    }
  }

  async function createProvider(providerData) {
    try {
      await api.post('/admin/providers', providerData);
      await loadProviders();
      setShowAddProvider(false);
    } catch (error) {
<<<<<<< HEAD
      console.error('Ошибка создания провайдера:', error);
=======
      logger.error('Ошибка создания провайдера:', error);
>>>>>>> a5fa0f2f
      throw error;
    }
  }

  async function updateProvider(providerId, providerData) {
    try {
      await api.put(`/admin/providers/${providerId}`, providerData);
      await loadProviders();
      setEditingProvider(null);
    } catch (error) {
<<<<<<< HEAD
      console.error('Ошибка обновления провайдера:', error);
=======
      logger.error('Ошибка обновления провайдера:', error);
>>>>>>> a5fa0f2f
      throw error;
    }
  }

  async function deleteProvider(providerId) {
    if (!confirm('Вы уверены, что хотите удалить этого провайдера?')) {
      return;
    }
    try {
      await api.delete(`/admin/providers/${providerId}`);
      await loadProviders();
    } catch (error) {
<<<<<<< HEAD
      console.error('Ошибка удаления провайдера:', error);
=======
      logger.error('Ошибка удаления провайдера:', error);
>>>>>>> a5fa0f2f
    }
  }

  useEffect(() => { if (tab === 'license') loadStatus(); }, [tab]);
  useEffect(() => { if (tab === 'payment_providers') loadProviders(); }, [tab]);

  // generic category settings (printer / online_queue)
  const [cat, setCat] = useState('printer');
  const [items, setItems] = useState([]);
  const [busyCat, setBusyCat] = useState(false);
  const [errCat, setErrCat] = useState('');

  async function loadCat(category) {
    setBusyCat(true);
    setErrCat('');
    try {
      // Ожидаем форму {items:[{key,value}]} или массив объектов
      const res = await api.get('/settings', { params: { category } });
      let arr = [];
      if (Array.isArray(res?.items)) arr = res.items;
      else if (Array.isArray(res)) arr = res;
      else if (res && typeof res === 'object') {
        // возможный словарь
        arr = Object.entries(res).map(([k, v]) => ({ key: k, value: v }));
      }
      setItems(arr.map(x => ({ key: x.key ?? x.name ?? '', value: x.value ?? '' })));
    } catch (e) {
      setErrCat(e?.data?.detail || e?.message || 'Ошибка загрузки настроек');
      setItems([]);
    } finally {
      setBusyCat(false);
    }
  }

  async function saveKV(category, key, value) {
    try {
      await api.put('/settings', { body: { category, key, value } });
      await loadCat(category);
    } catch (e) {
      alert(e?.data?.detail || e?.message || 'Ошибка сохранения');
    }
  }

  useEffect(() => {
    if (tab === 'printer' || tab === 'online_queue' || tab === 'display_board') {
      const c = tab === 'printer' ? 'printer' : (tab === 'online_queue' ? 'online_queue' : 'display_board');
      setCat(c);
      loadCat(c);
    }
     
  }, [tab]);

  const licenseOk = !!status?.ok;
  const badge = useMemo(() => {
    const st = status?.status || (licenseOk ? 'active' : 'not_active');
    return (
      <span style={{
        padding: '2px 8px', borderRadius: 999,
        background: licenseOk ? '#ecfdf5' : '#fef2f2',
        color: licenseOk ? '#065f46' : '#7f1d1d',
        border: `1px solid ${licenseOk ? '#a7f3d0' : '#fecaca'}`,
        fontSize: 12,
        whiteSpace: 'nowrap',
      }}>{st}</span>
    );
  }, [status, licenseOk]);

  return (
    <div>
      <RoleGate roles={['Admin']}>
        <div style={{ padding: 16, display: 'grid', gap: 12 }}>
          <h2 style={{ margin: 0 }}>Настройки</h2>

          <div style={{ display: 'flex', gap: 8, flexWrap: 'wrap' }}>
            <TabButton active={tab==='license'} onClick={()=>setTab('license')}>Лицензия</TabButton>
            <TabButton active={tab==='printer'} onClick={()=>setTab('printer')}>Принтер</TabButton>
            <TabButton active={tab==='online_queue'} onClick={()=>setTab('online_queue')}>Онлайн-очередь</TabButton>
            <TabButton active={tab==='display_board'} onClick={()=>setTab('display_board')}>Табло очереди</TabButton>
            <TabButton active={tab==='payment_providers'} onClick={()=>setTab('payment_providers')}>Провайдеры оплаты</TabButton>
            <TabButton active={tab==='security'} onClick={()=>setTab('security')}>Безопасность</TabButton>
          </div>

          {tab === 'license' && (
            <div style={{ display: 'grid', gap: 12 }}>
              <div style={card}>
                <div style={{ fontWeight: 700, marginBottom: 6 }}>Статус активации</div>
                <div style={{ display: 'grid', gap: 4 }}>
                  <div>Состояние: {badge}</div>
                  <div>Ключ: <code>{status?.key || '—'}</code></div>
                  <div>Machine hash: <code>{status?.machine_hash || '—'}</code></div>
                  <div>Действует до: <b>{status?.expiry_date || '—'}</b></div>
                </div>
              </div>

              <div style={card}>
                <div style={{ fontWeight: 700, marginBottom: 6 }}>Активация сервера</div>
                {errAct && <div style={errBox}>{String(errAct)}</div>}
                <div style={{ display: 'flex', gap: 8, flexWrap: 'wrap', alignItems: 'center' }}>
                  <input
                    placeholder="Вставьте ключ активации"
                    value={key}
                    onChange={(e)=>setKey(e.target.value)}
                    style={{ ...inp, minWidth: 320 }}
                  />
                  <button onClick={doActivate} disabled={busyAct || !key.trim()} style={btnPrimary}>
                    {busyAct ? '...' : 'Активировать'}
                  </button>
                  <button onClick={loadStatus} style={btn}>Обновить статус</button>
                </div>
                <div style={{ fontSize: 12, opacity: .7, marginTop: 6 }}>
                  При отсутствии ключа — обратитесь к администратору для выдачи.
                </div>
              </div>
            </div>
          )}

          {(tab === 'printer' || tab === 'online_queue' || tab === 'display_board') && (
            <div style={{ display: 'grid', gap: 12 }}>
              <div style={card}>
                <div style={{ fontWeight: 700, marginBottom: 6 }}>
                  Категория: <code>{cat}</code>
                </div>
                {busyCat && <div style={{ opacity: .7 }}>Загрузка…</div>}
                {errCat && <div style={errBox}>{String(errCat)}</div>}
                <div style={{ display: 'grid', gap: 8 }}>
                  {items.map((it) => (
                    <Row
                      key={it.key}
                      k={it.key}
                      v={it.value}
                      onSave={(k, v) => saveKV(cat, k, v)}
                    />
                  ))}
                  {!busyCat && items.length === 0 && (
                    <div style={{ opacity: .7 }}>Записей нет</div>
                  )}
                </div>
              </div>

              {tab === 'display_board' && (
                <>
                  <div style={card}>
                    <div style={{ fontWeight: 700, marginBottom: 6 }}>Табло: бренд и объявления</div>
                    <div style={{ display: 'grid', gap: 8 }}>
                      <KVField label="Бренд (brand)" defKey="brand" items={items} onSave={(k,v)=>saveKV('display_board', k, v)} />
                      <KVField label="Логотип (logo URL)" defKey="logo" items={items} onSave={(k,v)=>saveKV('display_board', k, v)} />
                      <KVField label="Объявление RU (announcement_ru)" defKey="announcement_ru" items={items} onSave={(k,v)=>saveKV('display_board', k, v)} />
                      <KVField label="Объявление UZ (announcement_uz)" defKey="announcement_uz" items={items} onSave={(k,v)=>saveKV('display_board', k, v)} />
                      <KVField label="Объявление EN (announcement_en)" defKey="announcement_en" items={items} onSave={(k,v)=>saveKV('display_board', k, v)} />
                      <KVField label="Основной цвет (primary_color)" defKey="primary_color" items={items} onSave={(k,v)=>saveKV('display_board', k, v)} />
                      <KVField label="Цвет фона (bg_color)" defKey="bg_color" items={items} onSave={(k,v)=>saveKV('display_board', k, v)} />
                      <KVField label="Цвет текста (text_color)" defKey="text_color" items={items} onSave={(k,v)=>saveKV('display_board', k, v)} />
                      <KVField label="Контраст по умолчанию (contrast_default=true/false)" defKey="contrast_default" items={items} onSave={(k,v)=>saveKV('display_board', k, v)} />
                      <KVField label="Киоск по умолчанию (kiosk_default=true/false)" defKey="kiosk_default" items={items} onSave={(k,v)=>saveKV('display_board', k, v)} />
                      <KVField label="Звук по умолчанию (sound_default=true/false)" defKey="sound_default" items={items} onSave={(k,v)=>saveKV('display_board', k, v)} />
                    </div>
                  </div>

                  <div style={card}>
                    <div style={{ fontWeight: 700, marginBottom: 6 }}>Табло: мэппинг Роль → Отделение</div>
                    <RoleMapEditor items={items} onSave={(k,v)=>saveKV('display_board', k, v)} />
                  </div>
                </>
              )}

          {tab === 'payment_providers' && (
            <div style={{ display: 'grid', gap: 12 }}>
              <div style={card}>
                <div style={{ display: 'flex', justifyContent: 'space-between', alignItems: 'center', marginBottom: 12 }}>
                  <div style={{ fontWeight: 700 }}>Провайдеры оплаты</div>
                  <button 
                    onClick={() => setShowAddProvider(true)}
                    style={{
                      padding: '8px 16px',
                      background: 'var(--accent-color)',
                      color: 'white',
                      border: 'none',
                      borderRadius: 6,
                      cursor: 'pointer'
                    }}
                  >
                    + Добавить провайдера
                  </button>
                </div>

                {loadingProviders ? (
                  <div style={{ opacity: 0.7 }}>Загрузка...</div>
                ) : (
                  <div style={{ display: 'grid', gap: 8 }}>
                    {providers.map((provider) => (
                      <ProviderCard
                        key={provider.id}
                        provider={provider}
                        onEdit={() => setEditingProvider(provider)}
                        onDelete={() => deleteProvider(provider.id)}
                      />
                    ))}
                    {providers.length === 0 && (
                      <div style={{ opacity: 0.7 }}>Провайдеры не найдены</div>
                    )}
                  </div>
                )}
              </div>
            </div>
          )}

          {showAddProvider && (
            <ProviderModal
              onClose={() => setShowAddProvider(false)}
              onSave={createProvider}
              title="Добавить провайдера"
            />
          )}

          {editingProvider && (
            <ProviderModal
              provider={editingProvider}
              onClose={() => setEditingProvider(null)}
              onSave={(data) => updateProvider(editingProvider.id, data)}
              title="Редактировать провайдера"
            />
              )}
            </div>
          )}

          {tab === 'security' && (
            <div style={{ display: 'grid', gap: 12 }}>
              <div style={card}>
                <div style={{ fontWeight: 700, marginBottom: 12 }}>Двухфакторная аутентификация (2FA)</div>
                <TwoFactorManager />
              </div>

              <div style={card}>
                <div style={{ fontWeight: 700, marginBottom: 12 }}>Верификация телефона</div>
                <PhoneVerification
                  showPhoneInput={true}
                  title="Верификация телефона"
                  onVerified={() => alert('Телефон успешно подтверждён!')}
                />
              </div>
            </div>
          )}
        </div>
      </RoleGate>
    </div>
  );
}

// Компонент карточки провайдера
function ProviderCard({ provider, onEdit, onDelete }) {
  return (
    <div style={{
      border: '1px solid var(--border-color)',
      borderRadius: 8,
      padding: 12,
      display: 'grid',
      gap: 8
    }}>
      <div style={{ display: 'flex', justifyContent: 'space-between', alignItems: 'center' }}>
        <div style={{ fontWeight: 600 }}>{provider.name}</div>
        <div style={{ display: 'flex', gap: 8 }}>
          <button
            onClick={onEdit}
            style={{
              padding: '4px 8px',
              background: 'var(--accent-color)',
              color: 'white',
              border: 'none',
              borderRadius: 4,
              cursor: 'pointer',
              fontSize: '12px'
            }}
          >
            Редактировать
          </button>
          <button
            onClick={onDelete}
            style={{
              padding: '4px 8px',
              background: '#dc3545',
              color: 'white',
              border: 'none',
              borderRadius: 4,
              cursor: 'pointer',
              fontSize: '12px'
            }}
          >
            Удалить
          </button>
        </div>
      </div>
      <div style={{ fontSize: '14px', opacity: 0.8 }}>
        <div>Код: {provider.code}</div>
        <div>Активен: {provider.is_active ? 'Да' : 'Нет'}</div>
        {provider.description && <div>Описание: {provider.description}</div>}
      </div>
    </div>
  );
}

// Модальное окно для добавления/редактирования провайдера
function ProviderModal({ provider, onClose, onSave, title }) {
  const [formData, setFormData] = useState({
    name: provider?.name || '',
    code: provider?.code || '',
    description: provider?.description || '',
    is_active: provider?.is_active ?? true,
    secret_key: provider?.secret_key || '',
    webhook_url: provider?.webhook_url || '',
    api_url: provider?.api_url || ''
  });

  const handleSubmit = async (e) => {
    e.preventDefault();
    try {
      await onSave(formData);
    } catch (error) {
      alert('Ошибка сохранения: ' + (error.message || 'Неизвестная ошибка'));
    }
  };

  return (
    <div style={{
      position: 'fixed',
      top: 0,
      left: 0,
      right: 0,
      bottom: 0,
      background: 'rgba(0,0,0,0.5)',
      display: 'flex',
      alignItems: 'center',
      justifyContent: 'center',
      zIndex: 1000
    }}>
      <div style={{
        background: 'var(--bg-primary)',
        border: '1px solid var(--border-color)',
        borderRadius: 12,
        padding: 24,
        width: '90%',
        maxWidth: 500,
        maxHeight: '90vh',
        overflow: 'auto'
      }}>
        <div style={{ display: 'flex', justifyContent: 'space-between', alignItems: 'center', marginBottom: 16 }}>
          <h3 style={{ margin: 0 }}>{title}</h3>
          <button
            onClick={onClose}
            style={{
              background: 'none',
              border: 'none',
              fontSize: '20px',
              cursor: 'pointer',
              color: 'var(--text-primary)'
            }}
          >
            ×
          </button>
        </div>

        <form onSubmit={handleSubmit} style={{ display: 'grid', gap: 12 }}>
          <div>
            <label style={{ display: 'block', marginBottom: 4, fontWeight: 600 }}>Название *</label>
            <input
              type="text"
              value={formData.name}
              onChange={(e) => setFormData({ ...formData, name: e.target.value })}
              required
              style={{
                width: '100%',
                padding: 8,
                border: '1px solid var(--border-color)',
                borderRadius: 6,
                background: 'var(--bg-primary)',
                color: 'var(--text-primary)'
              }}
            />
          </div>

          <div>
            <label style={{ display: 'block', marginBottom: 4, fontWeight: 600 }}>Код *</label>
            <input
              type="text"
              value={formData.code}
              onChange={(e) => setFormData({ ...formData, code: e.target.value })}
              required
              style={{
                width: '100%',
                padding: 8,
                border: '1px solid var(--border-color)',
                borderRadius: 6,
                background: 'var(--bg-primary)',
                color: 'var(--text-primary)'
              }}
            />
          </div>

          <div>
            <label style={{ display: 'block', marginBottom: 4, fontWeight: 600 }}>Описание</label>
            <textarea
              value={formData.description}
              onChange={(e) => setFormData({ ...formData, description: e.target.value })}
              rows={3}
              style={{
                width: '100%',
                padding: 8,
                border: '1px solid var(--border-color)',
                borderRadius: 6,
                background: 'var(--bg-primary)',
                color: 'var(--text-primary)',
                resize: 'vertical'
              }}
            />
          </div>

          <div>
            <label style={{ display: 'block', marginBottom: 4, fontWeight: 600 }}>Секретный ключ *</label>
            <input
              type="password"
              value={formData.secret_key}
              onChange={(e) => setFormData({ ...formData, secret_key: e.target.value })}
              required
              style={{
                width: '100%',
                padding: 8,
                border: '1px solid var(--border-color)',
                borderRadius: 6,
                background: 'var(--bg-primary)',
                color: 'var(--text-primary)'
              }}
            />
          </div>

          <div>
            <label style={{ display: 'block', marginBottom: 4, fontWeight: 600 }}>Webhook URL</label>
            <input
              type="url"
              value={formData.webhook_url}
              onChange={(e) => setFormData({ ...formData, webhook_url: e.target.value })}
              style={{
                width: '100%',
                padding: 8,
                border: '1px solid var(--border-color)',
                borderRadius: 6,
                background: 'var(--bg-primary)',
                color: 'var(--text-primary)'
              }}
            />
          </div>

          <div>
            <label style={{ display: 'block', marginBottom: 4, fontWeight: 600 }}>API URL</label>
            <input
              type="url"
              value={formData.api_url}
              onChange={(e) => setFormData({ ...formData, api_url: e.target.value })}
              style={{
                width: '100%',
                padding: 8,
                border: '1px solid var(--border-color)',
                borderRadius: 6,
                background: 'var(--bg-primary)',
                color: 'var(--text-primary)'
              }}
            />
          </div>

          <div style={{ display: 'flex', alignItems: 'center', gap: 8 }}>
            <input
              type="checkbox"
              id="is_active"
              checked={formData.is_active}
              onChange={(e) => setFormData({ ...formData, is_active: e.target.checked })}
            />
            <label htmlFor="is_active" style={{ fontWeight: 600 }}>Активен</label>
          </div>

          <div style={{ display: 'flex', gap: 12, justifyContent: 'flex-end', marginTop: 16 }}>
            <button
              type="button"
              onClick={onClose}
              style={{
                padding: '8px 16px',
                background: 'var(--bg-secondary)',
                color: 'var(--text-primary)',
                border: '1px solid var(--border-color)',
                borderRadius: 6,
                cursor: 'pointer'
              }}
            >
              Отмена
            </button>
            <button
              type="submit"
              style={{
                padding: '8px 16px',
                background: 'var(--accent-color)',
                color: 'white',
                border: 'none',
                borderRadius: 6,
                cursor: 'pointer'
              }}
            >
              Сохранить
            </button>
          </div>
        </form>
      </div>
    </div>
  );
}

// Стили с использованием CSS переменных
const card = { 
  border: '1px solid var(--border-color)', 
  borderRadius: 12, 
  padding: 12, 
  background: 'var(--bg-primary)',
  boxShadow: 'var(--shadow-sm)'
};

const row = { 
  display: 'grid', 
  gridTemplateColumns: '1fr 2fr auto', 
  gap: 8, 
  alignItems: 'center' 
};

const inp = { 
  padding: '6px 10px', 
  border: '1px solid var(--border-color)', 
  borderRadius: 8, 
  background: 'var(--bg-primary)',
  color: 'var(--text-primary)'
};

const btn = { 
  padding: '6px 10px', 
  borderRadius: 8, 
  border: '1px solid var(--border-color)', 
  background: 'var(--bg-secondary)', 
  color: 'var(--text-primary)',
  cursor: 'pointer',
  transition: 'all 0.2s ease'
};

const btnPrimary = { 
  ...btn, 
  borderColor: 'var(--accent-color)', 
  background: 'var(--accent-color)', 
  color: 'white' 
};

const errBox = { 
  color: 'var(--danger-color)', 
  background: 'rgba(239, 68, 68, 0.1)', 
  border: '1px solid var(--danger-color)', 
  borderRadius: 8, 
  padding: 8 
};

function KVField({ label, defKey, items, onSave }) {
  const found = (items || []).find((x) => x.key === defKey);
  const [val, setVal] = useState(found?.value || '');
  useEffect(() => setVal(found?.value || ''), [found?.value]);
  return (
    <div style={row}>
      <div style={{ fontWeight: 600 }}>{label}</div>
      <input value={val} onChange={(e)=>setVal(e.target.value)} style={inp} />
      <button onClick={()=>onSave(defKey, val)} style={btn}>Сохранить</button>
    </div>
  );
}

// Отдельный компонент для роли чтобы избежать hooks в map
function RoleMapItem({ role, items, onSave }) {
  const found = (items || []).find((x) => x.key === role);
  const [val, setVal] = useState(found?.value || '');
  useEffect(() => setVal(found?.value || ''), [found?.value]);
  
  return (
    <div style={row}>
      <div style={{ fontWeight: 600 }}>{role}</div>
      <input 
        value={val} 
        onChange={(e) => setVal(e.target.value)} 
        style={inp} 
        placeholder="Например: Cardio" 
      />
      <button onClick={() => onSave(role, val)} style={btn}>
        Сохранить
      </button>
    </div>
  );
}

function RoleMapEditor({ items, onSave }) {
  const roles = ['admin','registrar','doctor','cardio','derma','dentist','lab','procedures','cashier','patient'];
  return (
    <div style={{ display: 'grid', gap: 8 }}>
      {roles.map((r) => (
        <RoleMapItem 
          key={r} 
          role={r} 
          items={items} 
          onSave={onSave} 
        />
      ))}
    </div>
  );
}

<|MERGE_RESOLUTION|>--- conflicted
+++ resolved
@@ -1,760 +1,741 @@
-import React, { useEffect, useMemo, useState } from 'react';
-import RoleGate from '../components/RoleGate.jsx';
-import { api } from '../api/client.js';
-import { useTheme } from '../contexts/ThemeContext';
-import TwoFactorManager from '../components/security/TwoFactorManager';
-import TwoFactorSetupWizard from '../components/security/TwoFactorSetupWizard';
-import PhoneVerification from '../components/auth/PhoneVerification';
-
-<<<<<<< HEAD
-=======
+import React, { useEffect, useMemo, useState } from 'react';
+import RoleGate from '../components/RoleGate.jsx';
+import { api } from '../api/client.js';
+import { useTheme } from '../contexts/ThemeContext';
+import TwoFactorManager from '../components/security/TwoFactorManager';
+import TwoFactorSetupWizard from '../components/security/TwoFactorSetupWizard';
+import PhoneVerification from '../components/auth/PhoneVerification';
+
 import logger from '../utils/logger';
->>>>>>> a5fa0f2f
-function TabButton({ active, onClick, children }) {
-  // Используем CSS переменные вместо хардкод стилей
-  const st = {
-    padding: '8px 12px',
-    borderRadius: 10,
-    border: '1px solid var(--border-color)',
-    background: active ? 'var(--accent-color)' : 'var(--bg-primary)',
-    color: active ? 'white' : 'var(--text-primary)',
-    cursor: 'pointer',
-    transition: 'all 0.2s ease'
-  };
-  return (
-    <button onClick={onClick} style={st}>{children}</button>
-  );
-}
-
-function Row({ k, v, onSave }) {
-  const [val, setVal] = useState(String(v ?? ''));
-  useEffect(() => setVal(String(v ?? '')), [v]);
-  return (
-    <div style={row}>
-      <div style={{ fontWeight: 600 }}>{k}</div>
-      <input value={val} onChange={(e)=>setVal(e.target.value)} style={inp} />
-      <button onClick={()=>onSave(k, val)} style={btn}>Сохранить</button>
-    </div>
-  );
-}
-
-/**
- * Settings:
- *  - Вкладка "license": активация сервера и статус (работает даже при REQUIRE_LICENSE=1)
- *  - Вкладка "printer": простые пары key/value (если backend поддерживает PUT /settings)
- *  - Вкладка "online_queue": простые пары key/value
- */
-export default function Settings() {
-  const { isDark, isLight, getColor, getSpacing } = useTheme();
-  const [page, setPage] = useState('Settings');
-  const [tab, setTab] = useState('license');
-
-  // license tab
-  const [status, setStatus] = useState(null);
-  const [key, setKey] = useState('');
-  const [busyAct, setBusyAct] = useState(false);
-  const [errAct, setErrAct] = useState('');
-
-  // payment providers tab
-  const [providers, setProviders] = useState([]);
-  const [loadingProviders, setLoadingProviders] = useState(false);
-  const [showAddProvider, setShowAddProvider] = useState(false);
-  const [editingProvider, setEditingProvider] = useState(null);
-
-  async function loadStatus() {
-    try {
-      const st = await api.get('/activation/status');
-      setStatus(st || null);
-    } catch {
-      setStatus(null);
-    }
-  }
-
-  async function doActivate() {
-    setBusyAct(true);
-    setErrAct('');
-    try {
-      const res = await api.post('/activation/activate', { body: { key } });
-      if (!res?.ok) {
-        setErrAct(res?.reason || 'Не удалось активировать');
-      }
-      await loadStatus();
-    } catch (e) {
-      setErrAct(e?.data?.detail || e?.message || 'Ошибка активации');
-    } finally {
-      setBusyAct(false);
-    }
-  }
-
-  // Payment providers functions
-  async function loadProviders() {
-    setLoadingProviders(true);
-    try {
-      const response = await api.get('/admin/providers');
-      setProviders(response || []);
-    } catch (error) {
-<<<<<<< HEAD
-      console.error('Ошибка загрузки провайдеров:', error);
-=======
-      logger.error('Ошибка загрузки провайдеров:', error);
->>>>>>> a5fa0f2f
-    } finally {
-      setLoadingProviders(false);
-    }
-  }
-
-  async function createProvider(providerData) {
-    try {
-      await api.post('/admin/providers', providerData);
-      await loadProviders();
-      setShowAddProvider(false);
-    } catch (error) {
-<<<<<<< HEAD
-      console.error('Ошибка создания провайдера:', error);
-=======
-      logger.error('Ошибка создания провайдера:', error);
->>>>>>> a5fa0f2f
-      throw error;
-    }
-  }
-
-  async function updateProvider(providerId, providerData) {
-    try {
-      await api.put(`/admin/providers/${providerId}`, providerData);
-      await loadProviders();
-      setEditingProvider(null);
-    } catch (error) {
-<<<<<<< HEAD
-      console.error('Ошибка обновления провайдера:', error);
-=======
-      logger.error('Ошибка обновления провайдера:', error);
->>>>>>> a5fa0f2f
-      throw error;
-    }
-  }
-
-  async function deleteProvider(providerId) {
-    if (!confirm('Вы уверены, что хотите удалить этого провайдера?')) {
-      return;
-    }
-    try {
-      await api.delete(`/admin/providers/${providerId}`);
-      await loadProviders();
-    } catch (error) {
-<<<<<<< HEAD
-      console.error('Ошибка удаления провайдера:', error);
-=======
-      logger.error('Ошибка удаления провайдера:', error);
->>>>>>> a5fa0f2f
-    }
-  }
-
-  useEffect(() => { if (tab === 'license') loadStatus(); }, [tab]);
-  useEffect(() => { if (tab === 'payment_providers') loadProviders(); }, [tab]);
-
-  // generic category settings (printer / online_queue)
-  const [cat, setCat] = useState('printer');
-  const [items, setItems] = useState([]);
-  const [busyCat, setBusyCat] = useState(false);
-  const [errCat, setErrCat] = useState('');
-
-  async function loadCat(category) {
-    setBusyCat(true);
-    setErrCat('');
-    try {
-      // Ожидаем форму {items:[{key,value}]} или массив объектов
-      const res = await api.get('/settings', { params: { category } });
-      let arr = [];
-      if (Array.isArray(res?.items)) arr = res.items;
-      else if (Array.isArray(res)) arr = res;
-      else if (res && typeof res === 'object') {
-        // возможный словарь
-        arr = Object.entries(res).map(([k, v]) => ({ key: k, value: v }));
-      }
-      setItems(arr.map(x => ({ key: x.key ?? x.name ?? '', value: x.value ?? '' })));
-    } catch (e) {
-      setErrCat(e?.data?.detail || e?.message || 'Ошибка загрузки настроек');
-      setItems([]);
-    } finally {
-      setBusyCat(false);
-    }
-  }
-
-  async function saveKV(category, key, value) {
-    try {
-      await api.put('/settings', { body: { category, key, value } });
-      await loadCat(category);
-    } catch (e) {
-      alert(e?.data?.detail || e?.message || 'Ошибка сохранения');
-    }
-  }
-
-  useEffect(() => {
-    if (tab === 'printer' || tab === 'online_queue' || tab === 'display_board') {
-      const c = tab === 'printer' ? 'printer' : (tab === 'online_queue' ? 'online_queue' : 'display_board');
-      setCat(c);
-      loadCat(c);
-    }
-     
-  }, [tab]);
-
-  const licenseOk = !!status?.ok;
-  const badge = useMemo(() => {
-    const st = status?.status || (licenseOk ? 'active' : 'not_active');
-    return (
-      <span style={{
-        padding: '2px 8px', borderRadius: 999,
-        background: licenseOk ? '#ecfdf5' : '#fef2f2',
-        color: licenseOk ? '#065f46' : '#7f1d1d',
-        border: `1px solid ${licenseOk ? '#a7f3d0' : '#fecaca'}`,
-        fontSize: 12,
-        whiteSpace: 'nowrap',
-      }}>{st}</span>
-    );
-  }, [status, licenseOk]);
-
-  return (
-    <div>
-      <RoleGate roles={['Admin']}>
-        <div style={{ padding: 16, display: 'grid', gap: 12 }}>
-          <h2 style={{ margin: 0 }}>Настройки</h2>
-
-          <div style={{ display: 'flex', gap: 8, flexWrap: 'wrap' }}>
-            <TabButton active={tab==='license'} onClick={()=>setTab('license')}>Лицензия</TabButton>
-            <TabButton active={tab==='printer'} onClick={()=>setTab('printer')}>Принтер</TabButton>
-            <TabButton active={tab==='online_queue'} onClick={()=>setTab('online_queue')}>Онлайн-очередь</TabButton>
-            <TabButton active={tab==='display_board'} onClick={()=>setTab('display_board')}>Табло очереди</TabButton>
-            <TabButton active={tab==='payment_providers'} onClick={()=>setTab('payment_providers')}>Провайдеры оплаты</TabButton>
-            <TabButton active={tab==='security'} onClick={()=>setTab('security')}>Безопасность</TabButton>
-          </div>
-
-          {tab === 'license' && (
-            <div style={{ display: 'grid', gap: 12 }}>
-              <div style={card}>
-                <div style={{ fontWeight: 700, marginBottom: 6 }}>Статус активации</div>
-                <div style={{ display: 'grid', gap: 4 }}>
-                  <div>Состояние: {badge}</div>
-                  <div>Ключ: <code>{status?.key || '—'}</code></div>
-                  <div>Machine hash: <code>{status?.machine_hash || '—'}</code></div>
-                  <div>Действует до: <b>{status?.expiry_date || '—'}</b></div>
-                </div>
-              </div>
-
-              <div style={card}>
-                <div style={{ fontWeight: 700, marginBottom: 6 }}>Активация сервера</div>
-                {errAct && <div style={errBox}>{String(errAct)}</div>}
-                <div style={{ display: 'flex', gap: 8, flexWrap: 'wrap', alignItems: 'center' }}>
-                  <input
-                    placeholder="Вставьте ключ активации"
-                    value={key}
-                    onChange={(e)=>setKey(e.target.value)}
-                    style={{ ...inp, minWidth: 320 }}
-                  />
-                  <button onClick={doActivate} disabled={busyAct || !key.trim()} style={btnPrimary}>
-                    {busyAct ? '...' : 'Активировать'}
-                  </button>
-                  <button onClick={loadStatus} style={btn}>Обновить статус</button>
-                </div>
-                <div style={{ fontSize: 12, opacity: .7, marginTop: 6 }}>
-                  При отсутствии ключа — обратитесь к администратору для выдачи.
-                </div>
-              </div>
-            </div>
-          )}
-
-          {(tab === 'printer' || tab === 'online_queue' || tab === 'display_board') && (
-            <div style={{ display: 'grid', gap: 12 }}>
-              <div style={card}>
-                <div style={{ fontWeight: 700, marginBottom: 6 }}>
-                  Категория: <code>{cat}</code>
-                </div>
-                {busyCat && <div style={{ opacity: .7 }}>Загрузка…</div>}
-                {errCat && <div style={errBox}>{String(errCat)}</div>}
-                <div style={{ display: 'grid', gap: 8 }}>
-                  {items.map((it) => (
-                    <Row
-                      key={it.key}
-                      k={it.key}
-                      v={it.value}
-                      onSave={(k, v) => saveKV(cat, k, v)}
-                    />
-                  ))}
-                  {!busyCat && items.length === 0 && (
-                    <div style={{ opacity: .7 }}>Записей нет</div>
-                  )}
-                </div>
-              </div>
-
-              {tab === 'display_board' && (
-                <>
-                  <div style={card}>
-                    <div style={{ fontWeight: 700, marginBottom: 6 }}>Табло: бренд и объявления</div>
-                    <div style={{ display: 'grid', gap: 8 }}>
-                      <KVField label="Бренд (brand)" defKey="brand" items={items} onSave={(k,v)=>saveKV('display_board', k, v)} />
-                      <KVField label="Логотип (logo URL)" defKey="logo" items={items} onSave={(k,v)=>saveKV('display_board', k, v)} />
-                      <KVField label="Объявление RU (announcement_ru)" defKey="announcement_ru" items={items} onSave={(k,v)=>saveKV('display_board', k, v)} />
-                      <KVField label="Объявление UZ (announcement_uz)" defKey="announcement_uz" items={items} onSave={(k,v)=>saveKV('display_board', k, v)} />
-                      <KVField label="Объявление EN (announcement_en)" defKey="announcement_en" items={items} onSave={(k,v)=>saveKV('display_board', k, v)} />
-                      <KVField label="Основной цвет (primary_color)" defKey="primary_color" items={items} onSave={(k,v)=>saveKV('display_board', k, v)} />
-                      <KVField label="Цвет фона (bg_color)" defKey="bg_color" items={items} onSave={(k,v)=>saveKV('display_board', k, v)} />
-                      <KVField label="Цвет текста (text_color)" defKey="text_color" items={items} onSave={(k,v)=>saveKV('display_board', k, v)} />
-                      <KVField label="Контраст по умолчанию (contrast_default=true/false)" defKey="contrast_default" items={items} onSave={(k,v)=>saveKV('display_board', k, v)} />
-                      <KVField label="Киоск по умолчанию (kiosk_default=true/false)" defKey="kiosk_default" items={items} onSave={(k,v)=>saveKV('display_board', k, v)} />
-                      <KVField label="Звук по умолчанию (sound_default=true/false)" defKey="sound_default" items={items} onSave={(k,v)=>saveKV('display_board', k, v)} />
-                    </div>
-                  </div>
-
-                  <div style={card}>
-                    <div style={{ fontWeight: 700, marginBottom: 6 }}>Табло: мэппинг Роль → Отделение</div>
-                    <RoleMapEditor items={items} onSave={(k,v)=>saveKV('display_board', k, v)} />
-                  </div>
-                </>
-              )}
-
-          {tab === 'payment_providers' && (
-            <div style={{ display: 'grid', gap: 12 }}>
-              <div style={card}>
-                <div style={{ display: 'flex', justifyContent: 'space-between', alignItems: 'center', marginBottom: 12 }}>
-                  <div style={{ fontWeight: 700 }}>Провайдеры оплаты</div>
-                  <button 
-                    onClick={() => setShowAddProvider(true)}
-                    style={{
-                      padding: '8px 16px',
-                      background: 'var(--accent-color)',
-                      color: 'white',
-                      border: 'none',
-                      borderRadius: 6,
-                      cursor: 'pointer'
-                    }}
-                  >
-                    + Добавить провайдера
-                  </button>
-                </div>
-
-                {loadingProviders ? (
-                  <div style={{ opacity: 0.7 }}>Загрузка...</div>
-                ) : (
-                  <div style={{ display: 'grid', gap: 8 }}>
-                    {providers.map((provider) => (
-                      <ProviderCard
-                        key={provider.id}
-                        provider={provider}
-                        onEdit={() => setEditingProvider(provider)}
-                        onDelete={() => deleteProvider(provider.id)}
-                      />
-                    ))}
-                    {providers.length === 0 && (
-                      <div style={{ opacity: 0.7 }}>Провайдеры не найдены</div>
-                    )}
-                  </div>
-                )}
-              </div>
-            </div>
-          )}
-
-          {showAddProvider && (
-            <ProviderModal
-              onClose={() => setShowAddProvider(false)}
-              onSave={createProvider}
-              title="Добавить провайдера"
-            />
-          )}
-
-          {editingProvider && (
-            <ProviderModal
-              provider={editingProvider}
-              onClose={() => setEditingProvider(null)}
-              onSave={(data) => updateProvider(editingProvider.id, data)}
-              title="Редактировать провайдера"
-            />
-              )}
-            </div>
-          )}
-
-          {tab === 'security' && (
-            <div style={{ display: 'grid', gap: 12 }}>
-              <div style={card}>
-                <div style={{ fontWeight: 700, marginBottom: 12 }}>Двухфакторная аутентификация (2FA)</div>
-                <TwoFactorManager />
-              </div>
-
-              <div style={card}>
-                <div style={{ fontWeight: 700, marginBottom: 12 }}>Верификация телефона</div>
-                <PhoneVerification
-                  showPhoneInput={true}
-                  title="Верификация телефона"
-                  onVerified={() => alert('Телефон успешно подтверждён!')}
-                />
-              </div>
-            </div>
-          )}
-        </div>
-      </RoleGate>
-    </div>
-  );
-}
-
-// Компонент карточки провайдера
-function ProviderCard({ provider, onEdit, onDelete }) {
-  return (
-    <div style={{
-      border: '1px solid var(--border-color)',
-      borderRadius: 8,
-      padding: 12,
-      display: 'grid',
-      gap: 8
-    }}>
-      <div style={{ display: 'flex', justifyContent: 'space-between', alignItems: 'center' }}>
-        <div style={{ fontWeight: 600 }}>{provider.name}</div>
-        <div style={{ display: 'flex', gap: 8 }}>
-          <button
-            onClick={onEdit}
-            style={{
-              padding: '4px 8px',
-              background: 'var(--accent-color)',
-              color: 'white',
-              border: 'none',
-              borderRadius: 4,
-              cursor: 'pointer',
-              fontSize: '12px'
-            }}
-          >
-            Редактировать
-          </button>
-          <button
-            onClick={onDelete}
-            style={{
-              padding: '4px 8px',
-              background: '#dc3545',
-              color: 'white',
-              border: 'none',
-              borderRadius: 4,
-              cursor: 'pointer',
-              fontSize: '12px'
-            }}
-          >
-            Удалить
-          </button>
-        </div>
-      </div>
-      <div style={{ fontSize: '14px', opacity: 0.8 }}>
-        <div>Код: {provider.code}</div>
-        <div>Активен: {provider.is_active ? 'Да' : 'Нет'}</div>
-        {provider.description && <div>Описание: {provider.description}</div>}
-      </div>
-    </div>
-  );
-}
-
-// Модальное окно для добавления/редактирования провайдера
-function ProviderModal({ provider, onClose, onSave, title }) {
-  const [formData, setFormData] = useState({
-    name: provider?.name || '',
-    code: provider?.code || '',
-    description: provider?.description || '',
-    is_active: provider?.is_active ?? true,
-    secret_key: provider?.secret_key || '',
-    webhook_url: provider?.webhook_url || '',
-    api_url: provider?.api_url || ''
-  });
-
-  const handleSubmit = async (e) => {
-    e.preventDefault();
-    try {
-      await onSave(formData);
-    } catch (error) {
-      alert('Ошибка сохранения: ' + (error.message || 'Неизвестная ошибка'));
-    }
-  };
-
-  return (
-    <div style={{
-      position: 'fixed',
-      top: 0,
-      left: 0,
-      right: 0,
-      bottom: 0,
-      background: 'rgba(0,0,0,0.5)',
-      display: 'flex',
-      alignItems: 'center',
-      justifyContent: 'center',
-      zIndex: 1000
-    }}>
-      <div style={{
-        background: 'var(--bg-primary)',
-        border: '1px solid var(--border-color)',
-        borderRadius: 12,
-        padding: 24,
-        width: '90%',
-        maxWidth: 500,
-        maxHeight: '90vh',
-        overflow: 'auto'
-      }}>
-        <div style={{ display: 'flex', justifyContent: 'space-between', alignItems: 'center', marginBottom: 16 }}>
-          <h3 style={{ margin: 0 }}>{title}</h3>
-          <button
-            onClick={onClose}
-            style={{
-              background: 'none',
-              border: 'none',
-              fontSize: '20px',
-              cursor: 'pointer',
-              color: 'var(--text-primary)'
-            }}
-          >
-            ×
-          </button>
-        </div>
-
-        <form onSubmit={handleSubmit} style={{ display: 'grid', gap: 12 }}>
-          <div>
-            <label style={{ display: 'block', marginBottom: 4, fontWeight: 600 }}>Название *</label>
-            <input
-              type="text"
-              value={formData.name}
-              onChange={(e) => setFormData({ ...formData, name: e.target.value })}
-              required
-              style={{
-                width: '100%',
-                padding: 8,
-                border: '1px solid var(--border-color)',
-                borderRadius: 6,
-                background: 'var(--bg-primary)',
-                color: 'var(--text-primary)'
-              }}
-            />
-          </div>
-
-          <div>
-            <label style={{ display: 'block', marginBottom: 4, fontWeight: 600 }}>Код *</label>
-            <input
-              type="text"
-              value={formData.code}
-              onChange={(e) => setFormData({ ...formData, code: e.target.value })}
-              required
-              style={{
-                width: '100%',
-                padding: 8,
-                border: '1px solid var(--border-color)',
-                borderRadius: 6,
-                background: 'var(--bg-primary)',
-                color: 'var(--text-primary)'
-              }}
-            />
-          </div>
-
-          <div>
-            <label style={{ display: 'block', marginBottom: 4, fontWeight: 600 }}>Описание</label>
-            <textarea
-              value={formData.description}
-              onChange={(e) => setFormData({ ...formData, description: e.target.value })}
-              rows={3}
-              style={{
-                width: '100%',
-                padding: 8,
-                border: '1px solid var(--border-color)',
-                borderRadius: 6,
-                background: 'var(--bg-primary)',
-                color: 'var(--text-primary)',
-                resize: 'vertical'
-              }}
-            />
-          </div>
-
-          <div>
-            <label style={{ display: 'block', marginBottom: 4, fontWeight: 600 }}>Секретный ключ *</label>
-            <input
-              type="password"
-              value={formData.secret_key}
-              onChange={(e) => setFormData({ ...formData, secret_key: e.target.value })}
-              required
-              style={{
-                width: '100%',
-                padding: 8,
-                border: '1px solid var(--border-color)',
-                borderRadius: 6,
-                background: 'var(--bg-primary)',
-                color: 'var(--text-primary)'
-              }}
-            />
-          </div>
-
-          <div>
-            <label style={{ display: 'block', marginBottom: 4, fontWeight: 600 }}>Webhook URL</label>
-            <input
-              type="url"
-              value={formData.webhook_url}
-              onChange={(e) => setFormData({ ...formData, webhook_url: e.target.value })}
-              style={{
-                width: '100%',
-                padding: 8,
-                border: '1px solid var(--border-color)',
-                borderRadius: 6,
-                background: 'var(--bg-primary)',
-                color: 'var(--text-primary)'
-              }}
-            />
-          </div>
-
-          <div>
-            <label style={{ display: 'block', marginBottom: 4, fontWeight: 600 }}>API URL</label>
-            <input
-              type="url"
-              value={formData.api_url}
-              onChange={(e) => setFormData({ ...formData, api_url: e.target.value })}
-              style={{
-                width: '100%',
-                padding: 8,
-                border: '1px solid var(--border-color)',
-                borderRadius: 6,
-                background: 'var(--bg-primary)',
-                color: 'var(--text-primary)'
-              }}
-            />
-          </div>
-
-          <div style={{ display: 'flex', alignItems: 'center', gap: 8 }}>
-            <input
-              type="checkbox"
-              id="is_active"
-              checked={formData.is_active}
-              onChange={(e) => setFormData({ ...formData, is_active: e.target.checked })}
-            />
-            <label htmlFor="is_active" style={{ fontWeight: 600 }}>Активен</label>
-          </div>
-
-          <div style={{ display: 'flex', gap: 12, justifyContent: 'flex-end', marginTop: 16 }}>
-            <button
-              type="button"
-              onClick={onClose}
-              style={{
-                padding: '8px 16px',
-                background: 'var(--bg-secondary)',
-                color: 'var(--text-primary)',
-                border: '1px solid var(--border-color)',
-                borderRadius: 6,
-                cursor: 'pointer'
-              }}
-            >
-              Отмена
-            </button>
-            <button
-              type="submit"
-              style={{
-                padding: '8px 16px',
-                background: 'var(--accent-color)',
-                color: 'white',
-                border: 'none',
-                borderRadius: 6,
-                cursor: 'pointer'
-              }}
-            >
-              Сохранить
-            </button>
-          </div>
-        </form>
-      </div>
-    </div>
-  );
-}
-
-// Стили с использованием CSS переменных
-const card = { 
-  border: '1px solid var(--border-color)', 
-  borderRadius: 12, 
-  padding: 12, 
-  background: 'var(--bg-primary)',
-  boxShadow: 'var(--shadow-sm)'
-};
-
-const row = { 
-  display: 'grid', 
-  gridTemplateColumns: '1fr 2fr auto', 
-  gap: 8, 
-  alignItems: 'center' 
-};
-
-const inp = { 
-  padding: '6px 10px', 
-  border: '1px solid var(--border-color)', 
-  borderRadius: 8, 
-  background: 'var(--bg-primary)',
-  color: 'var(--text-primary)'
-};
-
-const btn = { 
-  padding: '6px 10px', 
-  borderRadius: 8, 
-  border: '1px solid var(--border-color)', 
-  background: 'var(--bg-secondary)', 
-  color: 'var(--text-primary)',
-  cursor: 'pointer',
-  transition: 'all 0.2s ease'
-};
-
-const btnPrimary = { 
-  ...btn, 
-  borderColor: 'var(--accent-color)', 
-  background: 'var(--accent-color)', 
-  color: 'white' 
-};
-
-const errBox = { 
-  color: 'var(--danger-color)', 
-  background: 'rgba(239, 68, 68, 0.1)', 
-  border: '1px solid var(--danger-color)', 
-  borderRadius: 8, 
-  padding: 8 
-};
-
-function KVField({ label, defKey, items, onSave }) {
-  const found = (items || []).find((x) => x.key === defKey);
-  const [val, setVal] = useState(found?.value || '');
-  useEffect(() => setVal(found?.value || ''), [found?.value]);
-  return (
-    <div style={row}>
-      <div style={{ fontWeight: 600 }}>{label}</div>
-      <input value={val} onChange={(e)=>setVal(e.target.value)} style={inp} />
-      <button onClick={()=>onSave(defKey, val)} style={btn}>Сохранить</button>
-    </div>
-  );
-}
-
-// Отдельный компонент для роли чтобы избежать hooks в map
-function RoleMapItem({ role, items, onSave }) {
-  const found = (items || []).find((x) => x.key === role);
-  const [val, setVal] = useState(found?.value || '');
-  useEffect(() => setVal(found?.value || ''), [found?.value]);
-  
-  return (
-    <div style={row}>
-      <div style={{ fontWeight: 600 }}>{role}</div>
-      <input 
-        value={val} 
-        onChange={(e) => setVal(e.target.value)} 
-        style={inp} 
-        placeholder="Например: Cardio" 
-      />
-      <button onClick={() => onSave(role, val)} style={btn}>
-        Сохранить
-      </button>
-    </div>
-  );
-}
-
-function RoleMapEditor({ items, onSave }) {
-  const roles = ['admin','registrar','doctor','cardio','derma','dentist','lab','procedures','cashier','patient'];
-  return (
-    <div style={{ display: 'grid', gap: 8 }}>
-      {roles.map((r) => (
-        <RoleMapItem 
-          key={r} 
-          role={r} 
-          items={items} 
-          onSave={onSave} 
-        />
-      ))}
-    </div>
-  );
-}
-
+function TabButton({ active, onClick, children }) {
+  // Используем CSS переменные вместо хардкод стилей
+  const st = {
+    padding: '8px 12px',
+    borderRadius: 10,
+    border: '1px solid var(--border-color)',
+    background: active ? 'var(--accent-color)' : 'var(--bg-primary)',
+    color: active ? 'white' : 'var(--text-primary)',
+    cursor: 'pointer',
+    transition: 'all 0.2s ease'
+  };
+  return (
+    <button onClick={onClick} style={st}>{children}</button>
+  );
+}
+
+function Row({ k, v, onSave }) {
+  const [val, setVal] = useState(String(v ?? ''));
+  useEffect(() => setVal(String(v ?? '')), [v]);
+  return (
+    <div style={row}>
+      <div style={{ fontWeight: 600 }}>{k}</div>
+      <input value={val} onChange={(e)=>setVal(e.target.value)} style={inp} />
+      <button onClick={()=>onSave(k, val)} style={btn}>Сохранить</button>
+    </div>
+  );
+}
+
+/**
+ * Settings:
+ *  - Вкладка "license": активация сервера и статус (работает даже при REQUIRE_LICENSE=1)
+ *  - Вкладка "printer": простые пары key/value (если backend поддерживает PUT /settings)
+ *  - Вкладка "online_queue": простые пары key/value
+ */
+export default function Settings() {
+  const { isDark, isLight, getColor, getSpacing } = useTheme();
+  const [page, setPage] = useState('Settings');
+  const [tab, setTab] = useState('license');
+
+  // license tab
+  const [status, setStatus] = useState(null);
+  const [key, setKey] = useState('');
+  const [busyAct, setBusyAct] = useState(false);
+  const [errAct, setErrAct] = useState('');
+
+  // payment providers tab
+  const [providers, setProviders] = useState([]);
+  const [loadingProviders, setLoadingProviders] = useState(false);
+  const [showAddProvider, setShowAddProvider] = useState(false);
+  const [editingProvider, setEditingProvider] = useState(null);
+
+  async function loadStatus() {
+    try {
+      const st = await api.get('/activation/status');
+      setStatus(st || null);
+    } catch {
+      setStatus(null);
+    }
+  }
+
+  async function doActivate() {
+    setBusyAct(true);
+    setErrAct('');
+    try {
+      const res = await api.post('/activation/activate', { body: { key } });
+      if (!res?.ok) {
+        setErrAct(res?.reason || 'Не удалось активировать');
+      }
+      await loadStatus();
+    } catch (e) {
+      setErrAct(e?.data?.detail || e?.message || 'Ошибка активации');
+    } finally {
+      setBusyAct(false);
+    }
+  }
+
+  // Payment providers functions
+  async function loadProviders() {
+    setLoadingProviders(true);
+    try {
+      const response = await api.get('/admin/providers');
+      setProviders(response || []);
+    } catch (error) {
+      logger.error('Ошибка загрузки провайдеров:', error);
+    } finally {
+      setLoadingProviders(false);
+    }
+  }
+
+  async function createProvider(providerData) {
+    try {
+      await api.post('/admin/providers', providerData);
+      await loadProviders();
+      setShowAddProvider(false);
+    } catch (error) {
+      logger.error('Ошибка создания провайдера:', error);
+      throw error;
+    }
+  }
+
+  async function updateProvider(providerId, providerData) {
+    try {
+      await api.put(`/admin/providers/${providerId}`, providerData);
+      await loadProviders();
+      setEditingProvider(null);
+    } catch (error) {
+      logger.error('Ошибка обновления провайдера:', error);
+      throw error;
+    }
+  }
+
+  async function deleteProvider(providerId) {
+    if (!confirm('Вы уверены, что хотите удалить этого провайдера?')) {
+      return;
+    }
+    try {
+      await api.delete(`/admin/providers/${providerId}`);
+      await loadProviders();
+    } catch (error) {
+      logger.error('Ошибка удаления провайдера:', error);
+    }
+  }
+
+  useEffect(() => { if (tab === 'license') loadStatus(); }, [tab]);
+  useEffect(() => { if (tab === 'payment_providers') loadProviders(); }, [tab]);
+
+  // generic category settings (printer / online_queue)
+  const [cat, setCat] = useState('printer');
+  const [items, setItems] = useState([]);
+  const [busyCat, setBusyCat] = useState(false);
+  const [errCat, setErrCat] = useState('');
+
+  async function loadCat(category) {
+    setBusyCat(true);
+    setErrCat('');
+    try {
+      // Ожидаем форму {items:[{key,value}]} или массив объектов
+      const res = await api.get('/settings', { params: { category } });
+      let arr = [];
+      if (Array.isArray(res?.items)) arr = res.items;
+      else if (Array.isArray(res)) arr = res;
+      else if (res && typeof res === 'object') {
+        // возможный словарь
+        arr = Object.entries(res).map(([k, v]) => ({ key: k, value: v }));
+      }
+      setItems(arr.map(x => ({ key: x.key ?? x.name ?? '', value: x.value ?? '' })));
+    } catch (e) {
+      setErrCat(e?.data?.detail || e?.message || 'Ошибка загрузки настроек');
+      setItems([]);
+    } finally {
+      setBusyCat(false);
+    }
+  }
+
+  async function saveKV(category, key, value) {
+    try {
+      await api.put('/settings', { body: { category, key, value } });
+      await loadCat(category);
+    } catch (e) {
+      alert(e?.data?.detail || e?.message || 'Ошибка сохранения');
+    }
+  }
+
+  useEffect(() => {
+    if (tab === 'printer' || tab === 'online_queue' || tab === 'display_board') {
+      const c = tab === 'printer' ? 'printer' : (tab === 'online_queue' ? 'online_queue' : 'display_board');
+      setCat(c);
+      loadCat(c);
+    }
+     
+  }, [tab]);
+
+  const licenseOk = !!status?.ok;
+  const badge = useMemo(() => {
+    const st = status?.status || (licenseOk ? 'active' : 'not_active');
+    return (
+      <span style={{
+        padding: '2px 8px', borderRadius: 999,
+        background: licenseOk ? '#ecfdf5' : '#fef2f2',
+        color: licenseOk ? '#065f46' : '#7f1d1d',
+        border: `1px solid ${licenseOk ? '#a7f3d0' : '#fecaca'}`,
+        fontSize: 12,
+        whiteSpace: 'nowrap',
+      }}>{st}</span>
+    );
+  }, [status, licenseOk]);
+
+  return (
+    <div>
+      <RoleGate roles={['Admin']}>
+        <div style={{ padding: 16, display: 'grid', gap: 12 }}>
+          <h2 style={{ margin: 0 }}>Настройки</h2>
+
+          <div style={{ display: 'flex', gap: 8, flexWrap: 'wrap' }}>
+            <TabButton active={tab==='license'} onClick={()=>setTab('license')}>Лицензия</TabButton>
+            <TabButton active={tab==='printer'} onClick={()=>setTab('printer')}>Принтер</TabButton>
+            <TabButton active={tab==='online_queue'} onClick={()=>setTab('online_queue')}>Онлайн-очередь</TabButton>
+            <TabButton active={tab==='display_board'} onClick={()=>setTab('display_board')}>Табло очереди</TabButton>
+            <TabButton active={tab==='payment_providers'} onClick={()=>setTab('payment_providers')}>Провайдеры оплаты</TabButton>
+            <TabButton active={tab==='security'} onClick={()=>setTab('security')}>Безопасность</TabButton>
+          </div>
+
+          {tab === 'license' && (
+            <div style={{ display: 'grid', gap: 12 }}>
+              <div style={card}>
+                <div style={{ fontWeight: 700, marginBottom: 6 }}>Статус активации</div>
+                <div style={{ display: 'grid', gap: 4 }}>
+                  <div>Состояние: {badge}</div>
+                  <div>Ключ: <code>{status?.key || '—'}</code></div>
+                  <div>Machine hash: <code>{status?.machine_hash || '—'}</code></div>
+                  <div>Действует до: <b>{status?.expiry_date || '—'}</b></div>
+                </div>
+              </div>
+
+              <div style={card}>
+                <div style={{ fontWeight: 700, marginBottom: 6 }}>Активация сервера</div>
+                {errAct && <div style={errBox}>{String(errAct)}</div>}
+                <div style={{ display: 'flex', gap: 8, flexWrap: 'wrap', alignItems: 'center' }}>
+                  <input
+                    placeholder="Вставьте ключ активации"
+                    value={key}
+                    onChange={(e)=>setKey(e.target.value)}
+                    style={{ ...inp, minWidth: 320 }}
+                  />
+                  <button onClick={doActivate} disabled={busyAct || !key.trim()} style={btnPrimary}>
+                    {busyAct ? '...' : 'Активировать'}
+                  </button>
+                  <button onClick={loadStatus} style={btn}>Обновить статус</button>
+                </div>
+                <div style={{ fontSize: 12, opacity: .7, marginTop: 6 }}>
+                  При отсутствии ключа — обратитесь к администратору для выдачи.
+                </div>
+              </div>
+            </div>
+          )}
+
+          {(tab === 'printer' || tab === 'online_queue' || tab === 'display_board') && (
+            <div style={{ display: 'grid', gap: 12 }}>
+              <div style={card}>
+                <div style={{ fontWeight: 700, marginBottom: 6 }}>
+                  Категория: <code>{cat}</code>
+                </div>
+                {busyCat && <div style={{ opacity: .7 }}>Загрузка…</div>}
+                {errCat && <div style={errBox}>{String(errCat)}</div>}
+                <div style={{ display: 'grid', gap: 8 }}>
+                  {items.map((it) => (
+                    <Row
+                      key={it.key}
+                      k={it.key}
+                      v={it.value}
+                      onSave={(k, v) => saveKV(cat, k, v)}
+                    />
+                  ))}
+                  {!busyCat && items.length === 0 && (
+                    <div style={{ opacity: .7 }}>Записей нет</div>
+                  )}
+                </div>
+              </div>
+
+              {tab === 'display_board' && (
+                <>
+                  <div style={card}>
+                    <div style={{ fontWeight: 700, marginBottom: 6 }}>Табло: бренд и объявления</div>
+                    <div style={{ display: 'grid', gap: 8 }}>
+                      <KVField label="Бренд (brand)" defKey="brand" items={items} onSave={(k,v)=>saveKV('display_board', k, v)} />
+                      <KVField label="Логотип (logo URL)" defKey="logo" items={items} onSave={(k,v)=>saveKV('display_board', k, v)} />
+                      <KVField label="Объявление RU (announcement_ru)" defKey="announcement_ru" items={items} onSave={(k,v)=>saveKV('display_board', k, v)} />
+                      <KVField label="Объявление UZ (announcement_uz)" defKey="announcement_uz" items={items} onSave={(k,v)=>saveKV('display_board', k, v)} />
+                      <KVField label="Объявление EN (announcement_en)" defKey="announcement_en" items={items} onSave={(k,v)=>saveKV('display_board', k, v)} />
+                      <KVField label="Основной цвет (primary_color)" defKey="primary_color" items={items} onSave={(k,v)=>saveKV('display_board', k, v)} />
+                      <KVField label="Цвет фона (bg_color)" defKey="bg_color" items={items} onSave={(k,v)=>saveKV('display_board', k, v)} />
+                      <KVField label="Цвет текста (text_color)" defKey="text_color" items={items} onSave={(k,v)=>saveKV('display_board', k, v)} />
+                      <KVField label="Контраст по умолчанию (contrast_default=true/false)" defKey="contrast_default" items={items} onSave={(k,v)=>saveKV('display_board', k, v)} />
+                      <KVField label="Киоск по умолчанию (kiosk_default=true/false)" defKey="kiosk_default" items={items} onSave={(k,v)=>saveKV('display_board', k, v)} />
+                      <KVField label="Звук по умолчанию (sound_default=true/false)" defKey="sound_default" items={items} onSave={(k,v)=>saveKV('display_board', k, v)} />
+                    </div>
+                  </div>
+
+                  <div style={card}>
+                    <div style={{ fontWeight: 700, marginBottom: 6 }}>Табло: мэппинг Роль → Отделение</div>
+                    <RoleMapEditor items={items} onSave={(k,v)=>saveKV('display_board', k, v)} />
+                  </div>
+                </>
+              )}
+
+          {tab === 'payment_providers' && (
+            <div style={{ display: 'grid', gap: 12 }}>
+              <div style={card}>
+                <div style={{ display: 'flex', justifyContent: 'space-between', alignItems: 'center', marginBottom: 12 }}>
+                  <div style={{ fontWeight: 700 }}>Провайдеры оплаты</div>
+                  <button 
+                    onClick={() => setShowAddProvider(true)}
+                    style={{
+                      padding: '8px 16px',
+                      background: 'var(--accent-color)',
+                      color: 'white',
+                      border: 'none',
+                      borderRadius: 6,
+                      cursor: 'pointer'
+                    }}
+                  >
+                    + Добавить провайдера
+                  </button>
+                </div>
+
+                {loadingProviders ? (
+                  <div style={{ opacity: 0.7 }}>Загрузка...</div>
+                ) : (
+                  <div style={{ display: 'grid', gap: 8 }}>
+                    {providers.map((provider) => (
+                      <ProviderCard
+                        key={provider.id}
+                        provider={provider}
+                        onEdit={() => setEditingProvider(provider)}
+                        onDelete={() => deleteProvider(provider.id)}
+                      />
+                    ))}
+                    {providers.length === 0 && (
+                      <div style={{ opacity: 0.7 }}>Провайдеры не найдены</div>
+                    )}
+                  </div>
+                )}
+              </div>
+            </div>
+          )}
+
+          {showAddProvider && (
+            <ProviderModal
+              onClose={() => setShowAddProvider(false)}
+              onSave={createProvider}
+              title="Добавить провайдера"
+            />
+          )}
+
+          {editingProvider && (
+            <ProviderModal
+              provider={editingProvider}
+              onClose={() => setEditingProvider(null)}
+              onSave={(data) => updateProvider(editingProvider.id, data)}
+              title="Редактировать провайдера"
+            />
+              )}
+            </div>
+          )}
+
+          {tab === 'security' && (
+            <div style={{ display: 'grid', gap: 12 }}>
+              <div style={card}>
+                <div style={{ fontWeight: 700, marginBottom: 12 }}>Двухфакторная аутентификация (2FA)</div>
+                <TwoFactorManager />
+              </div>
+
+              <div style={card}>
+                <div style={{ fontWeight: 700, marginBottom: 12 }}>Верификация телефона</div>
+                <PhoneVerification
+                  showPhoneInput={true}
+                  title="Верификация телефона"
+                  onVerified={() => alert('Телефон успешно подтверждён!')}
+                />
+              </div>
+            </div>
+          )}
+        </div>
+      </RoleGate>
+    </div>
+  );
+}
+
+// Компонент карточки провайдера
+function ProviderCard({ provider, onEdit, onDelete }) {
+  return (
+    <div style={{
+      border: '1px solid var(--border-color)',
+      borderRadius: 8,
+      padding: 12,
+      display: 'grid',
+      gap: 8
+    }}>
+      <div style={{ display: 'flex', justifyContent: 'space-between', alignItems: 'center' }}>
+        <div style={{ fontWeight: 600 }}>{provider.name}</div>
+        <div style={{ display: 'flex', gap: 8 }}>
+          <button
+            onClick={onEdit}
+            style={{
+              padding: '4px 8px',
+              background: 'var(--accent-color)',
+              color: 'white',
+              border: 'none',
+              borderRadius: 4,
+              cursor: 'pointer',
+              fontSize: '12px'
+            }}
+          >
+            Редактировать
+          </button>
+          <button
+            onClick={onDelete}
+            style={{
+              padding: '4px 8px',
+              background: '#dc3545',
+              color: 'white',
+              border: 'none',
+              borderRadius: 4,
+              cursor: 'pointer',
+              fontSize: '12px'
+            }}
+          >
+            Удалить
+          </button>
+        </div>
+      </div>
+      <div style={{ fontSize: '14px', opacity: 0.8 }}>
+        <div>Код: {provider.code}</div>
+        <div>Активен: {provider.is_active ? 'Да' : 'Нет'}</div>
+        {provider.description && <div>Описание: {provider.description}</div>}
+      </div>
+    </div>
+  );
+}
+
+// Модальное окно для добавления/редактирования провайдера
+function ProviderModal({ provider, onClose, onSave, title }) {
+  const [formData, setFormData] = useState({
+    name: provider?.name || '',
+    code: provider?.code || '',
+    description: provider?.description || '',
+    is_active: provider?.is_active ?? true,
+    secret_key: provider?.secret_key || '',
+    webhook_url: provider?.webhook_url || '',
+    api_url: provider?.api_url || ''
+  });
+
+  const handleSubmit = async (e) => {
+    e.preventDefault();
+    try {
+      await onSave(formData);
+    } catch (error) {
+      alert('Ошибка сохранения: ' + (error.message || 'Неизвестная ошибка'));
+    }
+  };
+
+  return (
+    <div style={{
+      position: 'fixed',
+      top: 0,
+      left: 0,
+      right: 0,
+      bottom: 0,
+      background: 'rgba(0,0,0,0.5)',
+      display: 'flex',
+      alignItems: 'center',
+      justifyContent: 'center',
+      zIndex: 1000
+    }}>
+      <div style={{
+        background: 'var(--bg-primary)',
+        border: '1px solid var(--border-color)',
+        borderRadius: 12,
+        padding: 24,
+        width: '90%',
+        maxWidth: 500,
+        maxHeight: '90vh',
+        overflow: 'auto'
+      }}>
+        <div style={{ display: 'flex', justifyContent: 'space-between', alignItems: 'center', marginBottom: 16 }}>
+          <h3 style={{ margin: 0 }}>{title}</h3>
+          <button
+            onClick={onClose}
+            style={{
+              background: 'none',
+              border: 'none',
+              fontSize: '20px',
+              cursor: 'pointer',
+              color: 'var(--text-primary)'
+            }}
+          >
+            ×
+          </button>
+        </div>
+
+        <form onSubmit={handleSubmit} style={{ display: 'grid', gap: 12 }}>
+          <div>
+            <label style={{ display: 'block', marginBottom: 4, fontWeight: 600 }}>Название *</label>
+            <input
+              type="text"
+              value={formData.name}
+              onChange={(e) => setFormData({ ...formData, name: e.target.value })}
+              required
+              style={{
+                width: '100%',
+                padding: 8,
+                border: '1px solid var(--border-color)',
+                borderRadius: 6,
+                background: 'var(--bg-primary)',
+                color: 'var(--text-primary)'
+              }}
+            />
+          </div>
+
+          <div>
+            <label style={{ display: 'block', marginBottom: 4, fontWeight: 600 }}>Код *</label>
+            <input
+              type="text"
+              value={formData.code}
+              onChange={(e) => setFormData({ ...formData, code: e.target.value })}
+              required
+              style={{
+                width: '100%',
+                padding: 8,
+                border: '1px solid var(--border-color)',
+                borderRadius: 6,
+                background: 'var(--bg-primary)',
+                color: 'var(--text-primary)'
+              }}
+            />
+          </div>
+
+          <div>
+            <label style={{ display: 'block', marginBottom: 4, fontWeight: 600 }}>Описание</label>
+            <textarea
+              value={formData.description}
+              onChange={(e) => setFormData({ ...formData, description: e.target.value })}
+              rows={3}
+              style={{
+                width: '100%',
+                padding: 8,
+                border: '1px solid var(--border-color)',
+                borderRadius: 6,
+                background: 'var(--bg-primary)',
+                color: 'var(--text-primary)',
+                resize: 'vertical'
+              }}
+            />
+          </div>
+
+          <div>
+            <label style={{ display: 'block', marginBottom: 4, fontWeight: 600 }}>Секретный ключ *</label>
+            <input
+              type="password"
+              value={formData.secret_key}
+              onChange={(e) => setFormData({ ...formData, secret_key: e.target.value })}
+              required
+              style={{
+                width: '100%',
+                padding: 8,
+                border: '1px solid var(--border-color)',
+                borderRadius: 6,
+                background: 'var(--bg-primary)',
+                color: 'var(--text-primary)'
+              }}
+            />
+          </div>
+
+          <div>
+            <label style={{ display: 'block', marginBottom: 4, fontWeight: 600 }}>Webhook URL</label>
+            <input
+              type="url"
+              value={formData.webhook_url}
+              onChange={(e) => setFormData({ ...formData, webhook_url: e.target.value })}
+              style={{
+                width: '100%',
+                padding: 8,
+                border: '1px solid var(--border-color)',
+                borderRadius: 6,
+                background: 'var(--bg-primary)',
+                color: 'var(--text-primary)'
+              }}
+            />
+          </div>
+
+          <div>
+            <label style={{ display: 'block', marginBottom: 4, fontWeight: 600 }}>API URL</label>
+            <input
+              type="url"
+              value={formData.api_url}
+              onChange={(e) => setFormData({ ...formData, api_url: e.target.value })}
+              style={{
+                width: '100%',
+                padding: 8,
+                border: '1px solid var(--border-color)',
+                borderRadius: 6,
+                background: 'var(--bg-primary)',
+                color: 'var(--text-primary)'
+              }}
+            />
+          </div>
+
+          <div style={{ display: 'flex', alignItems: 'center', gap: 8 }}>
+            <input
+              type="checkbox"
+              id="is_active"
+              checked={formData.is_active}
+              onChange={(e) => setFormData({ ...formData, is_active: e.target.checked })}
+            />
+            <label htmlFor="is_active" style={{ fontWeight: 600 }}>Активен</label>
+          </div>
+
+          <div style={{ display: 'flex', gap: 12, justifyContent: 'flex-end', marginTop: 16 }}>
+            <button
+              type="button"
+              onClick={onClose}
+              style={{
+                padding: '8px 16px',
+                background: 'var(--bg-secondary)',
+                color: 'var(--text-primary)',
+                border: '1px solid var(--border-color)',
+                borderRadius: 6,
+                cursor: 'pointer'
+              }}
+            >
+              Отмена
+            </button>
+            <button
+              type="submit"
+              style={{
+                padding: '8px 16px',
+                background: 'var(--accent-color)',
+                color: 'white',
+                border: 'none',
+                borderRadius: 6,
+                cursor: 'pointer'
+              }}
+            >
+              Сохранить
+            </button>
+          </div>
+        </form>
+      </div>
+    </div>
+  );
+}
+
+// Стили с использованием CSS переменных
+const card = { 
+  border: '1px solid var(--border-color)', 
+  borderRadius: 12, 
+  padding: 12, 
+  background: 'var(--bg-primary)',
+  boxShadow: 'var(--shadow-sm)'
+};
+
+const row = { 
+  display: 'grid', 
+  gridTemplateColumns: '1fr 2fr auto', 
+  gap: 8, 
+  alignItems: 'center' 
+};
+
+const inp = { 
+  padding: '6px 10px', 
+  border: '1px solid var(--border-color)', 
+  borderRadius: 8, 
+  background: 'var(--bg-primary)',
+  color: 'var(--text-primary)'
+};
+
+const btn = { 
+  padding: '6px 10px', 
+  borderRadius: 8, 
+  border: '1px solid var(--border-color)', 
+  background: 'var(--bg-secondary)', 
+  color: 'var(--text-primary)',
+  cursor: 'pointer',
+  transition: 'all 0.2s ease'
+};
+
+const btnPrimary = { 
+  ...btn, 
+  borderColor: 'var(--accent-color)', 
+  background: 'var(--accent-color)', 
+  color: 'white' 
+};
+
+const errBox = { 
+  color: 'var(--danger-color)', 
+  background: 'rgba(239, 68, 68, 0.1)', 
+  border: '1px solid var(--danger-color)', 
+  borderRadius: 8, 
+  padding: 8 
+};
+
+function KVField({ label, defKey, items, onSave }) {
+  const found = (items || []).find((x) => x.key === defKey);
+  const [val, setVal] = useState(found?.value || '');
+  useEffect(() => setVal(found?.value || ''), [found?.value]);
+  return (
+    <div style={row}>
+      <div style={{ fontWeight: 600 }}>{label}</div>
+      <input value={val} onChange={(e)=>setVal(e.target.value)} style={inp} />
+      <button onClick={()=>onSave(defKey, val)} style={btn}>Сохранить</button>
+    </div>
+  );
+}
+
+// Отдельный компонент для роли чтобы избежать hooks в map
+function RoleMapItem({ role, items, onSave }) {
+  const found = (items || []).find((x) => x.key === role);
+  const [val, setVal] = useState(found?.value || '');
+  useEffect(() => setVal(found?.value || ''), [found?.value]);
+  
+  return (
+    <div style={row}>
+      <div style={{ fontWeight: 600 }}>{role}</div>
+      <input 
+        value={val} 
+        onChange={(e) => setVal(e.target.value)} 
+        style={inp} 
+        placeholder="Например: Cardio" 
+      />
+      <button onClick={() => onSave(role, val)} style={btn}>
+        Сохранить
+      </button>
+    </div>
+  );
+}
+
+function RoleMapEditor({ items, onSave }) {
+  const roles = ['admin','registrar','doctor','cardio','derma','dentist','lab','procedures','cashier','patient'];
+  return (
+    <div style={{ display: 'grid', gap: 8 }}>
+      {roles.map((r) => (
+        <RoleMapItem 
+          key={r} 
+          role={r} 
+          items={items} 
+          onSave={onSave} 
+        />
+      ))}
+    </div>
+  );
+}
+