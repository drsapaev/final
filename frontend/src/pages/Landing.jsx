--- conflicted
+++ resolved
@@ -23,10 +23,7 @@
 } from 'lucide-react';
 import AppActivation from '../components/activation/AppActivation';
 
-<<<<<<< HEAD
-=======
 import logger from '../utils/logger';
->>>>>>> a5fa0f2f
 // Компонент для карточки возможности
 const FeatureCard = ({ icon, title, description, color, bgColor }) => {
   const [isHovered, setIsHovered] = React.useState(false);
@@ -50,11 +47,7 @@
       onMouseLeave={() => setIsHovered(false)}
       onClick={() => {
         // Можно добавить логику для показа деталей или перехода
-<<<<<<< HEAD
-        console.log(`Clicked on ${title}`);
-=======
         logger.log(`Clicked on ${title}`);
->>>>>>> a5fa0f2f
       }}
     >
       <div style={{
