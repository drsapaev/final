--- conflicted
+++ resolved
@@ -162,10 +162,7 @@
 import { useAdminHotkeys } from '../hooks/useHotkeys';
 import { HotkeysModal } from '../components/admin/HelpTooltip';
 import { MobileNavigation, useScreenSize } from '../components/admin/MobileOptimization';
-<<<<<<< HEAD
-=======
 import logger from '../utils/logger';
->>>>>>> a5fa0f2f
 import '../styles/admin-styles.css';
 
 const AdminPanel = () => {
@@ -191,11 +188,7 @@
       try {
         await refreshStats();
       } catch (error) {
-<<<<<<< HEAD
-        console.error('Ошибка обновления:', error);
-=======
         logger.error('Ошибка обновления:', error);
->>>>>>> a5fa0f2f
       }
     },
     dashboard: () => navigate('/admin'),
@@ -221,11 +214,7 @@
     refreshInterval: 0, // Автообновление отключено, можно включить при необходимости
     enabled: true, // Включена загрузка реальных данных
     onError: (error) => {
-<<<<<<< HEAD
-      console.error('Ошибка загрузки статистики:', error);
-=======
       logger.error('Ошибка загрузки статистики:', error);
->>>>>>> a5fa0f2f
     }
   });
 
@@ -616,11 +605,7 @@
     try {
       await saveSettings(settingsData);
     } catch (error) {
-<<<<<<< HEAD
-      console.error('Ошибка сохранения настроек:', error);
-=======
       logger.error('Ошибка сохранения настроек:', error);
->>>>>>> a5fa0f2f
       throw error;
     }
   };
@@ -630,11 +615,7 @@
       try {
         await resetSettings();
       } catch (error) {
-<<<<<<< HEAD
-        console.error('Ошибка сброса настроек:', error);
-=======
         logger.error('Ошибка сброса настроек:', error);
->>>>>>> a5fa0f2f
         alert('Ошибка при сбросе настроек');
       }
     }
@@ -644,11 +625,7 @@
     try {
       await exportSettings();
     } catch (error) {
-<<<<<<< HEAD
-      console.error('Ошибка экспорта настроек:', error);
-=======
       logger.error('Ошибка экспорта настроек:', error);
->>>>>>> a5fa0f2f
       alert('Ошибка при экспорте настроек');
     }
   };
@@ -657,11 +634,7 @@
     try {
       await importSettings(file);
     } catch (error) {
-<<<<<<< HEAD
-      console.error('Ошибка импорта настроек:', error);
-=======
       logger.error('Ошибка импорта настроек:', error);
->>>>>>> a5fa0f2f
       alert('Ошибка при импорте настроек');
     }
   };
@@ -671,11 +644,7 @@
     try {
       await blockIP(ip, reason);
     } catch (error) {
-<<<<<<< HEAD
-      console.error('Ошибка блокировки IP:', error);
-=======
       logger.error('Ошибка блокировки IP:', error);
->>>>>>> a5fa0f2f
       alert('Ошибка при блокировке IP адреса');
     }
   };
@@ -684,11 +653,7 @@
     try {
       await unblockIP(ipId);
     } catch (error) {
-<<<<<<< HEAD
-      console.error('Ошибка разблокировки IP:', error);
-=======
       logger.error('Ошибка разблокировки IP:', error);
->>>>>>> a5fa0f2f
       alert('Ошибка при разблокировке IP адреса');
     }
   };
@@ -697,11 +662,7 @@
     try {
       await terminateSession(sessionId);
     } catch (error) {
-<<<<<<< HEAD
-      console.error('Ошибка завершения сессии:', error);
-=======
       logger.error('Ошибка завершения сессии:', error);
->>>>>>> a5fa0f2f
       alert('Ошибка при завершении сессии');
     }
   };
@@ -711,11 +672,7 @@
       try {
         await terminateAllOtherSessions();
       } catch (error) {
-<<<<<<< HEAD
-        console.error('Ошибка завершения сессий:', error);
-=======
         logger.error('Ошибка завершения сессий:', error);
->>>>>>> a5fa0f2f
         alert('Ошибка при завершении сессий');
       }
     }
@@ -725,11 +682,7 @@
     try {
       await updateThreatStatus(threatId, newStatus);
     } catch (error) {
-<<<<<<< HEAD
-      console.error('Ошибка обновления статуса угрозы:', error);
-=======
       logger.error('Ошибка обновления статуса угрозы:', error);
->>>>>>> a5fa0f2f
       alert('Ошибка при обновлении статуса угрозы');
     }
   };
@@ -738,11 +691,7 @@
     try {
       await exportSecurityLogs(format);
     } catch (error) {
-<<<<<<< HEAD
-      console.error('Ошибка экспорта логов:', error);
-=======
       logger.error('Ошибка экспорта логов:', error);
->>>>>>> a5fa0f2f
       alert('Ошибка при экспорте логов безопасности');
     }
   };
@@ -788,11 +737,7 @@
       try {
         await deleteUser(user.id);
       } catch (error) {
-<<<<<<< HEAD
-        console.error('Ошибка удаления пользователя:', error);
-=======
         logger.error('Ошибка удаления пользователя:', error);
->>>>>>> a5fa0f2f
         alert('Ошибка при удалении пользователя');
       }
     }
@@ -808,11 +753,7 @@
       }
       userModal.closeModal();
     } catch (error) {
-<<<<<<< HEAD
-      console.error('Ошибка сохранения пользователя:', error);
-=======
       logger.error('Ошибка сохранения пользователя:', error);
->>>>>>> a5fa0f2f
       throw error;
     } finally {
       userModal.setModalLoading(false);
@@ -862,11 +803,7 @@
       try {
         await deleteDoctor(doctor.id);
       } catch (error) {
-<<<<<<< HEAD
-        console.error('Ошибка удаления врача:', error);
-=======
         logger.error('Ошибка удаления врача:', error);
->>>>>>> a5fa0f2f
         alert('Ошибка при удалении врача');
       }
     }
@@ -882,11 +819,7 @@
       }
       doctorModal.closeModal();
     } catch (error) {
-<<<<<<< HEAD
-      console.error('Ошибка сохранения врача:', error);
-=======
       logger.error('Ошибка сохранения врача:', error);
->>>>>>> a5fa0f2f
       throw error;
     } finally {
       doctorModal.setModalLoading(false);
@@ -945,11 +878,7 @@
       try {
         await deletePatient(patient.id);
       } catch (error) {
-<<<<<<< HEAD
-        console.error('Ошибка удаления пациента:', error);
-=======
         logger.error('Ошибка удаления пациента:', error);
->>>>>>> a5fa0f2f
         alert('Ошибка при удалении пациента');
       }
     }
@@ -965,11 +894,7 @@
       }
       patientModal.closeModal();
     } catch (error) {
-<<<<<<< HEAD
-      console.error('Ошибка сохранения пациента:', error);
-=======
       logger.error('Ошибка сохранения пациента:', error);
->>>>>>> a5fa0f2f
       throw error;
     } finally {
       patientModal.setModalLoading(false);
@@ -1014,11 +939,7 @@
       try {
         await deleteAppointment(appointment.id);
       } catch (error) {
-<<<<<<< HEAD
-        console.error('Ошибка удаления записи:', error);
-=======
         logger.error('Ошибка удаления записи:', error);
->>>>>>> a5fa0f2f
         alert('Ошибка при удалении записи');
       }
     }
@@ -1034,11 +955,7 @@
       }
       appointmentModal.closeModal();
     } catch (error) {
-<<<<<<< HEAD
-      console.error('Ошибка сохранения записи:', error);
-=======
       logger.error('Ошибка сохранения записи:', error);
->>>>>>> a5fa0f2f
       throw error;
     } finally {
       appointmentModal.setModalLoading(false);
@@ -1105,11 +1022,7 @@
       try {
         await deleteTransaction(transaction.id);
       } catch (error) {
-<<<<<<< HEAD
-        console.error('Ошибка удаления транзакции:', error);
-=======
         logger.error('Ошибка удаления транзакции:', error);
->>>>>>> a5fa0f2f
         alert('Ошибка при удалении транзакции');
       }
     }
@@ -1125,11 +1038,7 @@
       }
       financeModal.closeModal();
     } catch (error) {
-<<<<<<< HEAD
-      console.error('Ошибка сохранения транзакции:', error);
-=======
       logger.error('Ошибка сохранения транзакции:', error);
->>>>>>> a5fa0f2f
       throw error;
     } finally {
       financeModal.setModalLoading(false);
