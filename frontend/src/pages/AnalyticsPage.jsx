--- conflicted
+++ resolved
@@ -1,611 +1,600 @@
-import React, { useState, useEffect } from 'react';
-import { useTheme } from '../contexts/ThemeContext';
-import { api } from '../api/client';
-import AnalyticsDashboard from '../components/admin/AnalyticsDashboard';
-import KPIMetrics from '../components/analytics/KPIMetrics';
-import AdvancedCharts from '../components/analytics/AdvancedCharts';
-import DataExporter from '../components/analytics/DataExporter';
-import PredictiveAnalytics from '../components/analytics/PredictiveAnalytics';
-<<<<<<< HEAD
-=======
+import React, { useState, useEffect } from 'react';
+import { useTheme } from '../contexts/ThemeContext';
+import { api } from '../api/client';
+import AnalyticsDashboard from '../components/admin/AnalyticsDashboard';
+import KPIMetrics from '../components/analytics/KPIMetrics';
+import AdvancedCharts from '../components/analytics/AdvancedCharts';
+import DataExporter from '../components/analytics/DataExporter';
+import PredictiveAnalytics from '../components/analytics/PredictiveAnalytics';
 import logger from '../utils/logger';
->>>>>>> a5fa0f2f
-import { 
-  Calendar, 
-  TrendingUp, 
-  Users, 
-  DollarSign, 
-  Activity,
-  Download,
-  Filter,
-  RefreshCw,
-  BarChart3,
-  Target
-} from 'lucide-react';
-
-export default function AnalyticsPage() {
-  const { isDark, isLight, getColor, getSpacing } = useTheme();
-  const [loading, setLoading] = useState(false);
-  const [dateRange, setDateRange] = useState({
-    start: new Date(Date.now() - 30 * 24 * 60 * 60 * 1000).toISOString().split('T')[0],
-    end: new Date().toISOString().split('T')[0]
-  });
-  const [department, setDepartment] = useState('');
-  const [activeTab, setActiveTab] = useState('overview');
-  const [data, setData] = useState({
-    overview: null,
-    appointments: null,
-    revenue: null,
-    providers: null,
-    visualization: null,
-    kpi: null,
-    predictive: null
-  });
-
-  const loadAnalytics = async (tab = activeTab) => {
-    setLoading(true);
-    try {
-      const params = new URLSearchParams({
-        start_date: dateRange.start,
-        end_date: dateRange.end
-      });
-      
-      if (department) {
-        params.append('department', department);
-      }
-
-      let response;
-      switch (tab) {
-        case 'overview':
-          response = await api.get(`/analytics/dashboard?${params}`);
-          break;
-        case 'appointments':
-          response = await api.get(`/analytics/appointment-flow?${params}`);
-          break;
-        case 'revenue':
-          response = await api.get(`/analytics/revenue-breakdown?${params}`);
-          break;
-        case 'providers':
-          response = await api.get(`/analytics/payment-providers?${params}`);
-          break;
-        case 'visualization':
-          response = await api.get(`/analytics/visualization/comprehensive?${params}`);
-          break;
-        case 'kpi':
-          response = await api.get(`/analytics/kpi-metrics?${params}`);
-          break;
-        case 'predictive':
-          response = await api.get(`/analytics/predictive?${params}`);
-          break;
-        default:
-          response = await api.get(`/analytics/dashboard?${params}`);
-      }
-      
-      setData(prev => ({ ...prev, [tab]: response }));
-    } catch (error) {
-<<<<<<< HEAD
-      console.error('Ошибка загрузки аналитики:', error);
-=======
-      logger.error('Ошибка загрузки аналитики:', error);
->>>>>>> a5fa0f2f
-    } finally {
-      setLoading(false);
-    }
-  };
-
-  useEffect(() => {
-    loadAnalytics();
-  }, [dateRange, department]);
-
-  const handleTabChange = (tab) => {
-    setActiveTab(tab);
-    if (!data[tab]) {
-      loadAnalytics(tab);
-    }
-  };
-
-  const exportData = async (format = 'json') => {
-    try {
-      const params = new URLSearchParams({
-        start_date: dateRange.start,
-        end_date: dateRange.end,
-        format: format
-      });
-      
-      if (department) {
-        params.append('department', department);
-      }
-
-      const response = await api.get(`/analytics/export/comprehensive/export/${format}?${params}`, {
-        responseType: 'blob'
-      });
-      
-      const blob = new Blob([response], { 
-        type: format === 'json' ? 'application/json' : 
-              format === 'csv' ? 'text/csv' :
-              format === 'pdf' ? 'application/pdf' :
-              'application/octet-stream'
-      });
-      
-      const url = URL.createObjectURL(blob);
-      const a = document.createElement('a');
-      a.href = url;
-      a.download = `analytics_${dateRange.start}_${dateRange.end}.${format}`;
-      a.click();
-      URL.revokeObjectURL(url);
-    } catch (error) {
-<<<<<<< HEAD
-      console.error('Ошибка экспорта:', error);
-=======
-      logger.error('Ошибка экспорта:', error);
->>>>>>> a5fa0f2f
-    }
-  };
-
-  const renderOverviewTab = () => {
-    if (!data.overview) return <div>Загрузка...</div>;
-    
-    const { today, week, month } = data.overview;
-    
-    const metrics = [
-      {
-        label: 'Визиты сегодня',
-        value: today.visits?.total_visits || 0,
-        type: 'visits',
-        icon: <Calendar size={16} />
-      },
-      {
-        label: 'Доходы сегодня',
-        value: today.revenue?.total_revenue || 0,
-        type: 'revenue',
-        format: 'revenue',
-        icon: <DollarSign size={16} />
-      },
-      {
-        label: 'Пациенты за месяц',
-        value: month.patients?.total_patients || 0,
-        type: 'patients',
-        icon: <Users size={16} />
-      },
-      {
-        label: 'Конверсия',
-        value: month.visits?.completion_rate || 0,
-        type: 'conversion',
-        format: 'percentage',
-        icon: <TrendingUp size={16} />
-      }
-    ];
-
-    return (
-      <div>
-        <KPIMetrics metrics={metrics} />
-        
-        <div style={{
-          display: 'grid',
-          gridTemplateColumns: 'repeat(auto-fit, minmax(300px, 1fr))',
-          gap: '24px'
-        }}>
-          <AnalyticsDashboard
-            title="Визиты по дням недели"
-            data={Object.entries(month.visits?.day_stats || {}).map(([day, count]) => ({
-              label: day,
-              value: count
-            }))}
-            type="bar"
-            color="#3b82f6"
-          />
-          
-          <AnalyticsDashboard
-            title="Доходы по отделениям"
-            data={Object.entries(month.revenue?.department_stats || {}).map(([dept, stats]) => ({
-              label: dept,
-              value: stats.total_revenue || 0
-            }))}
-            type="pie"
-          />
-        </div>
-      </div>
-    );
-  };
-
-  const renderAppointmentsTab = () => {
-    if (!data.appointments) return <div>Загрузка...</div>;
-    
-    const { summary, status_distribution, conversion_rates } = data.appointments;
-    
-    const metrics = [
-      {
-        label: 'Всего записей',
-        value: summary.total_appointments,
-        type: 'visits',
-        icon: <Calendar size={16} />
-      },
-      {
-        label: 'Оплачено',
-        value: summary.paid_appointments,
-        type: 'visits',
-        icon: <DollarSign size={16} />
-      },
-      {
-        label: 'Завершено',
-        value: summary.completed_appointments,
-        type: 'visits',
-        icon: <Activity size={16} />
-      },
-      {
-        label: 'Конверсия',
-        value: conversion_rates.overall_conversion,
-        type: 'conversion',
-        format: 'percentage',
-        icon: <TrendingUp size={16} />
-      }
-    ];
-
-    return (
-      <div>
-        <KPIMetrics metrics={metrics} />
-        
-        <div style={{
-          display: 'grid',
-          gridTemplateColumns: 'repeat(auto-fit, minmax(300px, 1fr))',
-          gap: '24px'
-        }}>
-          <AnalyticsDashboard
-            title="Распределение по статусам"
-            data={Object.entries(status_distribution).map(([status, count]) => ({
-              label: status,
-              value: count
-            }))}
-            type="pie"
-          />
-          
-          <AnalyticsDashboard
-            title="Конверсия по воронке"
-            data={[
-              { label: 'Запись → Оплата', value: conversion_rates.pending_to_paid },
-              { label: 'Оплата → Завершение', value: conversion_rates.paid_to_completed },
-              { label: 'Общая конверсия', value: conversion_rates.overall_conversion }
-            ]}
-            type="bar"
-            color="#10b981"
-          />
-        </div>
-      </div>
-    );
-  };
-
-  const renderRevenueTab = () => {
-    if (!data.revenue) return <div>Загрузка...</div>;
-    
-    const { total_revenue, total_transactions, average_transaction, daily_revenue } = data.revenue;
-    
-    const metrics = [
-      {
-        label: 'Общий доход',
-        value: total_revenue,
-        type: 'revenue',
-        format: 'revenue',
-        icon: <DollarSign size={16} />
-      },
-      {
-        label: 'Транзакций',
-        value: total_transactions,
-        type: 'visits',
-        icon: <Activity size={16} />
-      },
-      {
-        label: 'Средний чек',
-        value: average_transaction,
-        type: 'revenue',
-        format: 'revenue',
-        icon: <TrendingUp size={16} />
-      }
-    ];
-
-    return (
-      <div>
-        <KPIMetrics metrics={metrics} />
-        
-        <div style={{
-          display: 'grid',
-          gridTemplateColumns: 'repeat(auto-fit, minmax(300px, 1fr))',
-          gap: '24px'
-        }}>
-          <AnalyticsDashboard
-            title="Доходы по дням"
-            data={daily_revenue.map(item => ({
-              label: new Date(item.date).toLocaleDateString('ru-RU', { 
-                month: 'short', 
-                day: 'numeric' 
-              }),
-              value: item.amount
-            }))}
-            type="line"
-            color="#10b981"
-          />
-          
-          <AnalyticsDashboard
-            title="Доходы по провайдерам"
-            data={Object.entries(data.revenue.provider_breakdown || {}).map(([provider, stats]) => ({
-              label: provider,
-              value: stats.total_amount
-            }))}
-            type="bar"
-            color="#8b5cf6"
-          />
-        </div>
-      </div>
-    );
-  };
-
-  const renderProvidersTab = () => {
-    if (!data.providers) return <div>Загрузка...</div>;
-    
-    const { summary, providers } = data.providers;
-    
-    const metrics = [
-      {
-        label: 'Активных провайдеров',
-        value: summary.active_providers,
-        type: 'visits',
-        icon: <Activity size={16} />
-      },
-      {
-        label: 'Всего транзакций',
-        value: summary.total_transactions,
-        type: 'visits',
-        icon: <TrendingUp size={16} />
-      },
-      {
-        label: 'Общий доход',
-        value: summary.total_revenue,
-        type: 'revenue',
-        format: 'revenue',
-        icon: <DollarSign size={16} />
-      },
-      {
-        label: 'Комиссия',
-        value: summary.total_commission,
-        type: 'revenue',
-        format: 'revenue',
-        icon: <DollarSign size={16} />
-      }
-    ];
-
-    return (
-      <div>
-        <KPIMetrics metrics={metrics} />
-        
-        <div style={{
-          display: 'grid',
-          gridTemplateColumns: 'repeat(auto-fit, minmax(300px, 1fr))',
-          gap: '24px'
-        }}>
-          <AnalyticsDashboard
-            title="Доходы по провайдерам"
-            data={Object.entries(providers).map(([code, stats]) => ({
-              label: stats.name,
-              value: stats.total_amount
-            }))}
-            type="pie"
-          />
-          
-          <AnalyticsDashboard
-            title="Успешность провайдеров"
-            data={Object.entries(providers).map(([code, stats]) => ({
-              label: stats.name,
-              value: stats.success_rate
-            }))}
-            type="bar"
-            color="#10b981"
-          />
-        </div>
-      </div>
-    );
-  };
-
-  return (
-    <div style={{ padding: getSpacing('lg') }}>
-      <div style={{
-        display: 'flex',
-        justifyContent: 'space-between',
-        alignItems: 'center',
-        marginBottom: getSpacing('lg')
-      }}>
-        <h1 style={{
-          fontSize: '24px',
-          fontWeight: '700',
-          color: getColor('primary', 900),
-          margin: 0
-        }}>
-          Аналитика и отчёты
-        </h1>
-        
-        <div style={{ display: 'flex', gap: getSpacing('md'), alignItems: 'center' }}>
-          <button
-            onClick={exportData}
-            style={{
-              padding: '8px 16px',
-              background: 'var(--accent-color)',
-              color: 'white',
-              border: 'none',
-              borderRadius: '8px',
-              cursor: 'pointer',
-              display: 'flex',
-              alignItems: 'center',
-              gap: '8px'
-            }}
-          >
-            <Download size={16} />
-            Экспорт
-          </button>
-        </div>
-      </div>
-
-      {/* Фильтры */}
-      <div style={{
-        background: 'var(--bg-primary)',
-        border: '1px solid var(--border-color)',
-        borderRadius: '12px',
-        padding: getSpacing('lg'),
-        marginBottom: getSpacing('lg'),
-        display: 'flex',
-        gap: getSpacing('md'),
-        alignItems: 'center',
-        flexWrap: 'wrap'
-      }}>
-        <div style={{ display: 'flex', alignItems: 'center', gap: '8px' }}>
-          <Calendar size={16} color="var(--text-secondary)" />
-          <input
-            type="date"
-            value={dateRange.start}
-            onChange={(e) => setDateRange(prev => ({ ...prev, start: e.target.value }))}
-            style={{
-              padding: '8px',
-              border: '1px solid var(--border-color)',
-              borderRadius: '6px',
-              background: 'var(--bg-primary)',
-              color: 'var(--text-primary)'
-            }}
-          />
-          <span style={{ color: 'var(--text-secondary)' }}>—</span>
-          <input
-            type="date"
-            value={dateRange.end}
-            onChange={(e) => setDateRange(prev => ({ ...prev, end: e.target.value }))}
-            style={{
-              padding: '8px',
-              border: '1px solid var(--border-color)',
-              borderRadius: '6px',
-              background: 'var(--bg-primary)',
-              color: 'var(--text-primary)'
-            }}
-          />
-        </div>
-        
-        <select
-          value={department}
-          onChange={(e) => setDepartment(e.target.value)}
-          style={{
-            padding: '8px',
-            border: '1px solid var(--border-color)',
-            borderRadius: '6px',
-            background: 'var(--bg-primary)',
-            color: 'var(--text-primary)'
-          }}
-        >
-          <option value="">Все отделения</option>
-          <option value="General">Общее</option>
-          <option value="Cardiology">Кардиология</option>
-          <option value="Dermatology">Дерматология</option>
-          <option value="Dentistry">Стоматология</option>
-        </select>
-        
-        <button
-          onClick={() => loadAnalytics()}
-          disabled={loading}
-          style={{
-            padding: '8px 16px',
-            background: loading ? 'var(--bg-secondary)' : 'var(--accent-color)',
-            color: 'white',
-            border: 'none',
-            borderRadius: '6px',
-            cursor: loading ? 'not-allowed' : 'pointer',
-            display: 'flex',
-            alignItems: 'center',
-            gap: '8px'
-          }}
-        >
-          <RefreshCw size={16} className={loading ? 'animate-spin' : ''} />
-          Обновить
-        </button>
-      </div>
-
-      {/* Вкладки */}
-      <div style={{
-        display: 'flex',
-        gap: '8px',
-        marginBottom: getSpacing('lg'),
-        borderBottom: '1px solid var(--border-color)'
-      }}>
-        {[
-          { id: 'overview', label: 'Обзор', icon: <Activity size={16} /> },
-          { id: 'appointments', label: 'Записи', icon: <Calendar size={16} /> },
-          { id: 'revenue', label: 'Доходы', icon: <DollarSign size={16} /> },
-          { id: 'providers', label: 'Провайдеры', icon: <TrendingUp size={16} /> },
-          { id: 'visualization', label: 'Графики', icon: <BarChart3 size={16} /> },
-          { id: 'kpi', label: 'KPI', icon: <Target size={16} /> },
-          { id: 'predictive', label: 'Прогнозы', icon: <TrendingUp size={16} /> }
-        ].map(tab => (
-          <button
-            key={tab.id}
-            onClick={() => handleTabChange(tab.id)}
-            style={{
-              padding: '12px 20px',
-              background: activeTab === tab.id ? 'var(--accent-color)' : 'transparent',
-              color: activeTab === tab.id ? 'white' : 'var(--text-primary)',
-              border: 'none',
-              borderRadius: '8px 8px 0 0',
-              cursor: 'pointer',
-              display: 'flex',
-              alignItems: 'center',
-              gap: '8px',
-              fontWeight: '500',
-              transition: 'all 0.2s ease'
-            }}
-          >
-            {tab.icon}
-            {tab.label}
-          </button>
-        ))}
-      </div>
-
-      {/* Контент */}
-      {loading ? (
-        <div style={{
-          display: 'flex',
-          justifyContent: 'center',
-          alignItems: 'center',
-          height: '200px',
-          color: 'var(--text-secondary)'
-        }}>
-          <RefreshCw size={24} className="animate-spin" />
-          <span style={{ marginLeft: '12px' }}>Загрузка данных...</span>
-        </div>
-      ) : (
-        <>
-          {activeTab === 'overview' && renderOverviewTab()}
-          {activeTab === 'appointments' && renderAppointmentsTab()}
-          {activeTab === 'revenue' && renderRevenueTab()}
-          {activeTab === 'providers' && renderProvidersTab()}
-          {activeTab === 'visualization' && (
-            <AdvancedCharts
-              data={data.visualization}
-              loading={loading}
-              onRefresh={() => loadAnalytics('visualization')}
-              onExport={() => exportData('json')}
-              title="Интерактивные графики аналитики"
-            />
-          )}
-          {activeTab === 'kpi' && (
-            <KPIMetrics
-              data={data.kpi}
-              loading={loading}
-              onRefresh={() => loadAnalytics('kpi')}
-              onExport={() => exportData('json')}
-            />
-          )}
-          {activeTab === 'predictive' && (
-            <PredictiveAnalytics
-              data={data.predictive}
-              loading={loading}
-              onRefresh={() => loadAnalytics('predictive')}
-              onExport={() => exportData('json')}
-            />
-          )}
-        </>
-      )}
-    </div>
-  );
-}
-
+import { 
+  Calendar, 
+  TrendingUp, 
+  Users, 
+  DollarSign, 
+  Activity,
+  Download,
+  Filter,
+  RefreshCw,
+  BarChart3,
+  Target
+} from 'lucide-react';
+
+export default function AnalyticsPage() {
+  const { isDark, isLight, getColor, getSpacing } = useTheme();
+  const [loading, setLoading] = useState(false);
+  const [dateRange, setDateRange] = useState({
+    start: new Date(Date.now() - 30 * 24 * 60 * 60 * 1000).toISOString().split('T')[0],
+    end: new Date().toISOString().split('T')[0]
+  });
+  const [department, setDepartment] = useState('');
+  const [activeTab, setActiveTab] = useState('overview');
+  const [data, setData] = useState({
+    overview: null,
+    appointments: null,
+    revenue: null,
+    providers: null,
+    visualization: null,
+    kpi: null,
+    predictive: null
+  });
+
+  const loadAnalytics = async (tab = activeTab) => {
+    setLoading(true);
+    try {
+      const params = new URLSearchParams({
+        start_date: dateRange.start,
+        end_date: dateRange.end
+      });
+      
+      if (department) {
+        params.append('department', department);
+      }
+
+      let response;
+      switch (tab) {
+        case 'overview':
+          response = await api.get(`/analytics/dashboard?${params}`);
+          break;
+        case 'appointments':
+          response = await api.get(`/analytics/appointment-flow?${params}`);
+          break;
+        case 'revenue':
+          response = await api.get(`/analytics/revenue-breakdown?${params}`);
+          break;
+        case 'providers':
+          response = await api.get(`/analytics/payment-providers?${params}`);
+          break;
+        case 'visualization':
+          response = await api.get(`/analytics/visualization/comprehensive?${params}`);
+          break;
+        case 'kpi':
+          response = await api.get(`/analytics/kpi-metrics?${params}`);
+          break;
+        case 'predictive':
+          response = await api.get(`/analytics/predictive?${params}`);
+          break;
+        default:
+          response = await api.get(`/analytics/dashboard?${params}`);
+      }
+      
+      setData(prev => ({ ...prev, [tab]: response }));
+    } catch (error) {
+      logger.error('Ошибка загрузки аналитики:', error);
+    } finally {
+      setLoading(false);
+    }
+  };
+
+  useEffect(() => {
+    loadAnalytics();
+  }, [dateRange, department]);
+
+  const handleTabChange = (tab) => {
+    setActiveTab(tab);
+    if (!data[tab]) {
+      loadAnalytics(tab);
+    }
+  };
+
+  const exportData = async (format = 'json') => {
+    try {
+      const params = new URLSearchParams({
+        start_date: dateRange.start,
+        end_date: dateRange.end,
+        format: format
+      });
+      
+      if (department) {
+        params.append('department', department);
+      }
+
+      const response = await api.get(`/analytics/export/comprehensive/export/${format}?${params}`, {
+        responseType: 'blob'
+      });
+      
+      const blob = new Blob([response], { 
+        type: format === 'json' ? 'application/json' : 
+              format === 'csv' ? 'text/csv' :
+              format === 'pdf' ? 'application/pdf' :
+              'application/octet-stream'
+      });
+      
+      const url = URL.createObjectURL(blob);
+      const a = document.createElement('a');
+      a.href = url;
+      a.download = `analytics_${dateRange.start}_${dateRange.end}.${format}`;
+      a.click();
+      URL.revokeObjectURL(url);
+    } catch (error) {
+      logger.error('Ошибка экспорта:', error);
+    }
+  };
+
+  const renderOverviewTab = () => {
+    if (!data.overview) return <div>Загрузка...</div>;
+    
+    const { today, week, month } = data.overview;
+    
+    const metrics = [
+      {
+        label: 'Визиты сегодня',
+        value: today.visits?.total_visits || 0,
+        type: 'visits',
+        icon: <Calendar size={16} />
+      },
+      {
+        label: 'Доходы сегодня',
+        value: today.revenue?.total_revenue || 0,
+        type: 'revenue',
+        format: 'revenue',
+        icon: <DollarSign size={16} />
+      },
+      {
+        label: 'Пациенты за месяц',
+        value: month.patients?.total_patients || 0,
+        type: 'patients',
+        icon: <Users size={16} />
+      },
+      {
+        label: 'Конверсия',
+        value: month.visits?.completion_rate || 0,
+        type: 'conversion',
+        format: 'percentage',
+        icon: <TrendingUp size={16} />
+      }
+    ];
+
+    return (
+      <div>
+        <KPIMetrics metrics={metrics} />
+        
+        <div style={{
+          display: 'grid',
+          gridTemplateColumns: 'repeat(auto-fit, minmax(300px, 1fr))',
+          gap: '24px'
+        }}>
+          <AnalyticsDashboard
+            title="Визиты по дням недели"
+            data={Object.entries(month.visits?.day_stats || {}).map(([day, count]) => ({
+              label: day,
+              value: count
+            }))}
+            type="bar"
+            color="#3b82f6"
+          />
+          
+          <AnalyticsDashboard
+            title="Доходы по отделениям"
+            data={Object.entries(month.revenue?.department_stats || {}).map(([dept, stats]) => ({
+              label: dept,
+              value: stats.total_revenue || 0
+            }))}
+            type="pie"
+          />
+        </div>
+      </div>
+    );
+  };
+
+  const renderAppointmentsTab = () => {
+    if (!data.appointments) return <div>Загрузка...</div>;
+    
+    const { summary, status_distribution, conversion_rates } = data.appointments;
+    
+    const metrics = [
+      {
+        label: 'Всего записей',
+        value: summary.total_appointments,
+        type: 'visits',
+        icon: <Calendar size={16} />
+      },
+      {
+        label: 'Оплачено',
+        value: summary.paid_appointments,
+        type: 'visits',
+        icon: <DollarSign size={16} />
+      },
+      {
+        label: 'Завершено',
+        value: summary.completed_appointments,
+        type: 'visits',
+        icon: <Activity size={16} />
+      },
+      {
+        label: 'Конверсия',
+        value: conversion_rates.overall_conversion,
+        type: 'conversion',
+        format: 'percentage',
+        icon: <TrendingUp size={16} />
+      }
+    ];
+
+    return (
+      <div>
+        <KPIMetrics metrics={metrics} />
+        
+        <div style={{
+          display: 'grid',
+          gridTemplateColumns: 'repeat(auto-fit, minmax(300px, 1fr))',
+          gap: '24px'
+        }}>
+          <AnalyticsDashboard
+            title="Распределение по статусам"
+            data={Object.entries(status_distribution).map(([status, count]) => ({
+              label: status,
+              value: count
+            }))}
+            type="pie"
+          />
+          
+          <AnalyticsDashboard
+            title="Конверсия по воронке"
+            data={[
+              { label: 'Запись → Оплата', value: conversion_rates.pending_to_paid },
+              { label: 'Оплата → Завершение', value: conversion_rates.paid_to_completed },
+              { label: 'Общая конверсия', value: conversion_rates.overall_conversion }
+            ]}
+            type="bar"
+            color="#10b981"
+          />
+        </div>
+      </div>
+    );
+  };
+
+  const renderRevenueTab = () => {
+    if (!data.revenue) return <div>Загрузка...</div>;
+    
+    const { total_revenue, total_transactions, average_transaction, daily_revenue } = data.revenue;
+    
+    const metrics = [
+      {
+        label: 'Общий доход',
+        value: total_revenue,
+        type: 'revenue',
+        format: 'revenue',
+        icon: <DollarSign size={16} />
+      },
+      {
+        label: 'Транзакций',
+        value: total_transactions,
+        type: 'visits',
+        icon: <Activity size={16} />
+      },
+      {
+        label: 'Средний чек',
+        value: average_transaction,
+        type: 'revenue',
+        format: 'revenue',
+        icon: <TrendingUp size={16} />
+      }
+    ];
+
+    return (
+      <div>
+        <KPIMetrics metrics={metrics} />
+        
+        <div style={{
+          display: 'grid',
+          gridTemplateColumns: 'repeat(auto-fit, minmax(300px, 1fr))',
+          gap: '24px'
+        }}>
+          <AnalyticsDashboard
+            title="Доходы по дням"
+            data={daily_revenue.map(item => ({
+              label: new Date(item.date).toLocaleDateString('ru-RU', { 
+                month: 'short', 
+                day: 'numeric' 
+              }),
+              value: item.amount
+            }))}
+            type="line"
+            color="#10b981"
+          />
+          
+          <AnalyticsDashboard
+            title="Доходы по провайдерам"
+            data={Object.entries(data.revenue.provider_breakdown || {}).map(([provider, stats]) => ({
+              label: provider,
+              value: stats.total_amount
+            }))}
+            type="bar"
+            color="#8b5cf6"
+          />
+        </div>
+      </div>
+    );
+  };
+
+  const renderProvidersTab = () => {
+    if (!data.providers) return <div>Загрузка...</div>;
+    
+    const { summary, providers } = data.providers;
+    
+    const metrics = [
+      {
+        label: 'Активных провайдеров',
+        value: summary.active_providers,
+        type: 'visits',
+        icon: <Activity size={16} />
+      },
+      {
+        label: 'Всего транзакций',
+        value: summary.total_transactions,
+        type: 'visits',
+        icon: <TrendingUp size={16} />
+      },
+      {
+        label: 'Общий доход',
+        value: summary.total_revenue,
+        type: 'revenue',
+        format: 'revenue',
+        icon: <DollarSign size={16} />
+      },
+      {
+        label: 'Комиссия',
+        value: summary.total_commission,
+        type: 'revenue',
+        format: 'revenue',
+        icon: <DollarSign size={16} />
+      }
+    ];
+
+    return (
+      <div>
+        <KPIMetrics metrics={metrics} />
+        
+        <div style={{
+          display: 'grid',
+          gridTemplateColumns: 'repeat(auto-fit, minmax(300px, 1fr))',
+          gap: '24px'
+        }}>
+          <AnalyticsDashboard
+            title="Доходы по провайдерам"
+            data={Object.entries(providers).map(([code, stats]) => ({
+              label: stats.name,
+              value: stats.total_amount
+            }))}
+            type="pie"
+          />
+          
+          <AnalyticsDashboard
+            title="Успешность провайдеров"
+            data={Object.entries(providers).map(([code, stats]) => ({
+              label: stats.name,
+              value: stats.success_rate
+            }))}
+            type="bar"
+            color="#10b981"
+          />
+        </div>
+      </div>
+    );
+  };
+
+  return (
+    <div style={{ padding: getSpacing('lg') }}>
+      <div style={{
+        display: 'flex',
+        justifyContent: 'space-between',
+        alignItems: 'center',
+        marginBottom: getSpacing('lg')
+      }}>
+        <h1 style={{
+          fontSize: '24px',
+          fontWeight: '700',
+          color: getColor('primary', 900),
+          margin: 0
+        }}>
+          Аналитика и отчёты
+        </h1>
+        
+        <div style={{ display: 'flex', gap: getSpacing('md'), alignItems: 'center' }}>
+          <button
+            onClick={exportData}
+            style={{
+              padding: '8px 16px',
+              background: 'var(--accent-color)',
+              color: 'white',
+              border: 'none',
+              borderRadius: '8px',
+              cursor: 'pointer',
+              display: 'flex',
+              alignItems: 'center',
+              gap: '8px'
+            }}
+          >
+            <Download size={16} />
+            Экспорт
+          </button>
+        </div>
+      </div>
+
+      {/* Фильтры */}
+      <div style={{
+        background: 'var(--bg-primary)',
+        border: '1px solid var(--border-color)',
+        borderRadius: '12px',
+        padding: getSpacing('lg'),
+        marginBottom: getSpacing('lg'),
+        display: 'flex',
+        gap: getSpacing('md'),
+        alignItems: 'center',
+        flexWrap: 'wrap'
+      }}>
+        <div style={{ display: 'flex', alignItems: 'center', gap: '8px' }}>
+          <Calendar size={16} color="var(--text-secondary)" />
+          <input
+            type="date"
+            value={dateRange.start}
+            onChange={(e) => setDateRange(prev => ({ ...prev, start: e.target.value }))}
+            style={{
+              padding: '8px',
+              border: '1px solid var(--border-color)',
+              borderRadius: '6px',
+              background: 'var(--bg-primary)',
+              color: 'var(--text-primary)'
+            }}
+          />
+          <span style={{ color: 'var(--text-secondary)' }}>—</span>
+          <input
+            type="date"
+            value={dateRange.end}
+            onChange={(e) => setDateRange(prev => ({ ...prev, end: e.target.value }))}
+            style={{
+              padding: '8px',
+              border: '1px solid var(--border-color)',
+              borderRadius: '6px',
+              background: 'var(--bg-primary)',
+              color: 'var(--text-primary)'
+            }}
+          />
+        </div>
+        
+        <select
+          value={department}
+          onChange={(e) => setDepartment(e.target.value)}
+          style={{
+            padding: '8px',
+            border: '1px solid var(--border-color)',
+            borderRadius: '6px',
+            background: 'var(--bg-primary)',
+            color: 'var(--text-primary)'
+          }}
+        >
+          <option value="">Все отделения</option>
+          <option value="General">Общее</option>
+          <option value="Cardiology">Кардиология</option>
+          <option value="Dermatology">Дерматология</option>
+          <option value="Dentistry">Стоматология</option>
+        </select>
+        
+        <button
+          onClick={() => loadAnalytics()}
+          disabled={loading}
+          style={{
+            padding: '8px 16px',
+            background: loading ? 'var(--bg-secondary)' : 'var(--accent-color)',
+            color: 'white',
+            border: 'none',
+            borderRadius: '6px',
+            cursor: loading ? 'not-allowed' : 'pointer',
+            display: 'flex',
+            alignItems: 'center',
+            gap: '8px'
+          }}
+        >
+          <RefreshCw size={16} className={loading ? 'animate-spin' : ''} />
+          Обновить
+        </button>
+      </div>
+
+      {/* Вкладки */}
+      <div style={{
+        display: 'flex',
+        gap: '8px',
+        marginBottom: getSpacing('lg'),
+        borderBottom: '1px solid var(--border-color)'
+      }}>
+        {[
+          { id: 'overview', label: 'Обзор', icon: <Activity size={16} /> },
+          { id: 'appointments', label: 'Записи', icon: <Calendar size={16} /> },
+          { id: 'revenue', label: 'Доходы', icon: <DollarSign size={16} /> },
+          { id: 'providers', label: 'Провайдеры', icon: <TrendingUp size={16} /> },
+          { id: 'visualization', label: 'Графики', icon: <BarChart3 size={16} /> },
+          { id: 'kpi', label: 'KPI', icon: <Target size={16} /> },
+          { id: 'predictive', label: 'Прогнозы', icon: <TrendingUp size={16} /> }
+        ].map(tab => (
+          <button
+            key={tab.id}
+            onClick={() => handleTabChange(tab.id)}
+            style={{
+              padding: '12px 20px',
+              background: activeTab === tab.id ? 'var(--accent-color)' : 'transparent',
+              color: activeTab === tab.id ? 'white' : 'var(--text-primary)',
+              border: 'none',
+              borderRadius: '8px 8px 0 0',
+              cursor: 'pointer',
+              display: 'flex',
+              alignItems: 'center',
+              gap: '8px',
+              fontWeight: '500',
+              transition: 'all 0.2s ease'
+            }}
+          >
+            {tab.icon}
+            {tab.label}
+          </button>
+        ))}
+      </div>
+
+      {/* Контент */}
+      {loading ? (
+        <div style={{
+          display: 'flex',
+          justifyContent: 'center',
+          alignItems: 'center',
+          height: '200px',
+          color: 'var(--text-secondary)'
+        }}>
+          <RefreshCw size={24} className="animate-spin" />
+          <span style={{ marginLeft: '12px' }}>Загрузка данных...</span>
+        </div>
+      ) : (
+        <>
+          {activeTab === 'overview' && renderOverviewTab()}
+          {activeTab === 'appointments' && renderAppointmentsTab()}
+          {activeTab === 'revenue' && renderRevenueTab()}
+          {activeTab === 'providers' && renderProvidersTab()}
+          {activeTab === 'visualization' && (
+            <AdvancedCharts
+              data={data.visualization}
+              loading={loading}
+              onRefresh={() => loadAnalytics('visualization')}
+              onExport={() => exportData('json')}
+              title="Интерактивные графики аналитики"
+            />
+          )}
+          {activeTab === 'kpi' && (
+            <KPIMetrics
+              data={data.kpi}
+              loading={loading}
+              onRefresh={() => loadAnalytics('kpi')}
+              onExport={() => exportData('json')}
+            />
+          )}
+          {activeTab === 'predictive' && (
+            <PredictiveAnalytics
+              data={data.predictive}
+              loading={loading}
+              onRefresh={() => loadAnalytics('predictive')}
+              onExport={() => exportData('json')}
+            />
+          )}
+        </>
+      )}
+    </div>
+  );
+}
+