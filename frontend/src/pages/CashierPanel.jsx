--- conflicted
+++ resolved
@@ -11,10 +11,7 @@
 // ✅ УЛУЧШЕНИЕ: Универсальные хуки для устранения дублирования
 import useModal from '../hooks/useModal.jsx';
 import { usePayments } from '../hooks/usePayments';
-<<<<<<< HEAD
-=======
 import logger from '../utils/logger';
->>>>>>> a5fa0f2f
 import { 
   Dialog, 
   DialogTitle, 
@@ -90,11 +87,7 @@
       const { date_from, date_to } = getDateParams();
       const API_BASE = (import.meta?.env?.VITE_API_BASE_URL) || 'http://localhost:8000';
       
-<<<<<<< HEAD
-      console.log('📅 Параметры даты для запроса:', { date_from, date_to, dateMode, selectedDate, dateFrom, dateTo });
-=======
       logger.log('📅 Параметры даты для запроса:', { date_from, date_to, dateMode, selectedDate, dateFrom, dateTo });
->>>>>>> a5fa0f2f
       
       // Загружаем записи ожидающие оплаты через SSOT hook
       try {
@@ -106,19 +99,11 @@
         if (pendingResult.success) {
           // Данные уже включают и appointments, и visits с правильными услугами и суммами
           const appointmentsData = Array.isArray(pendingResult.data) ? pendingResult.data : [];
-<<<<<<< HEAD
-          console.log('📋 Загружено записей ожидающих оплаты:', appointmentsData.length);
-          console.log('📋 Первая запись (пример):', appointmentsData[0]);
-          setAppointments(appointmentsData);
-        } else {
-          console.warn('⚠️ Ошибка загрузки записей:', pendingResult.error);
-=======
           logger.log('📋 Загружено записей ожидающих оплаты:', appointmentsData.length);
           logger.log('📋 Первая запись (пример):', appointmentsData[0]);
           setAppointments(appointmentsData);
         } else {
           logger.warn('⚠️ Ошибка загрузки записей:', pendingResult.error);
->>>>>>> a5fa0f2f
           setAppointments([]);
         }
       } catch (error) {
@@ -134,32 +119,19 @@
         });
         if (paymentsResult.success) {
           const paymentsData = Array.isArray(paymentsResult.data) ? paymentsResult.data : [];
-<<<<<<< HEAD
-          console.log('💰 Загружено платежей:', paymentsData.length);
-          console.log('💰 Первый платеж (пример):', paymentsData[0]);
-=======
           logger.log('💰 Загружено платежей:', paymentsData.length);
           logger.log('💰 Первый платеж (пример):', paymentsData[0]);
->>>>>>> a5fa0f2f
           
           // Данные уже отформатированы на backend (SSOT)
           // Используем данные как есть, без дополнительного форматирования
           setPayments(paymentsData);
         } else {
-<<<<<<< HEAD
-          console.warn('⚠️ Ошибка загрузки платежей:', paymentsResult.error);
-=======
           logger.warn('⚠️ Ошибка загрузки платежей:', paymentsResult.error);
->>>>>>> a5fa0f2f
           // ✅ УЛУЧШЕНИЕ: Убраны демо данные (согласно плану - только реальные данные с backend)
           setPayments([]);
         }
       } catch (error) {
-<<<<<<< HEAD
-        console.error('Ошибка загрузки платежей:', error);
-=======
         logger.error('Ошибка загрузки платежей:', error);
->>>>>>> a5fa0f2f
         // ✅ УЛУЧШЕНИЕ: Убраны демо данные (согласно плану - только реальные данные с backend)
         setPayments([]);
       }
@@ -197,11 +169,7 @@
 
   const handlePaymentError = (error) => {
     setPaymentError(error);
-<<<<<<< HEAD
-    console.error('Ошибка платежа:', error);
-=======
     logger.error('Ошибка платежа:', error);
->>>>>>> a5fa0f2f
   };
 
   const handlePaymentCancel = () => {
@@ -263,11 +231,7 @@
         if (paymentsResult.success) {
           const paymentsData = Array.isArray(paymentsResult.data) ? paymentsResult.data : [];
           setPayments(paymentsData);
-<<<<<<< HEAD
-          console.log('💰 История платежей перезагружена после создания платежа:', paymentsData.length);
-=======
           logger.log('💰 История платежей перезагружена после создания платежа:', paymentsData.length);
->>>>>>> a5fa0f2f
         }
         
         paymentModal.closeModal();
@@ -312,22 +276,14 @@
         if (paymentsResult.success) {
           const paymentsData = Array.isArray(paymentsResult.data) ? paymentsResult.data : [];
           setPayments(paymentsData);
-<<<<<<< HEAD
-          console.log('💰 История платежей перезагружена после создания платежа:', paymentsData.length);
-=======
           logger.log('💰 История платежей перезагружена после создания платежа:', paymentsData.length);
->>>>>>> a5fa0f2f
         }
         
         paymentModal.closeModal();
         alert('Оплата успешно обработана!');
       }
     } catch (error) {
-<<<<<<< HEAD
-      console.error('Ошибка обработки платежа:', error);
-=======
       logger.error('Ошибка обработки платежа:', error);
->>>>>>> a5fa0f2f
       setPaymentError(error.message || 'Ошибка обработки платежа. Попробуйте позже.');
       // ✅ УЛУЧШЕНИЕ: Убран демо режим (согласно плану - только реальные данные с backend)
       // Показываем ошибку пользователю, не создаем локальные данные
@@ -471,13 +427,8 @@
   // Группируем платежи
   const filtered = groupPaymentsByPatientAndTime(filteredBeforeGrouping);
 
-<<<<<<< HEAD
-  console.log('💰 Отфильтровано платежей (UI фильтр):', filteredBeforeGrouping.length, 'из', payments.length);
-  console.log('💰 После группировки:', filtered.length, 'строк');
-=======
   logger.log('💰 Отфильтровано платежей (UI фильтр):', filteredBeforeGrouping.length, 'из', payments.length);
   logger.log('💰 После группировки:', filtered.length, 'строк');
->>>>>>> a5fa0f2f
 
   // ✅ УЛУЧШЕНИЕ: Убрана клиентская фильтрация по датам (данные уже отфильтрованы на backend согласно SSOT)
   // Фильтрация только по текстовому запросу и статусу (UI логика)
@@ -495,15 +446,9 @@
     return true;
   });
   
-<<<<<<< HEAD
-  console.log('🔍 Отфильтровано записей (UI фильтр):', filteredAppointments.length, 'из', appointments.length);
-  console.log('🔍 filteredAppointments[0]:', filteredAppointments[0]);
-  console.log('🔍 isLoading:', isLoading, 'activeTab:', activeTab);
-=======
   logger.log('🔍 Отфильтровано записей (UI фильтр):', filteredAppointments.length, 'из', appointments.length);
   logger.log('🔍 filteredAppointments[0]:', filteredAppointments[0]);
   logger.log('🔍 isLoading:', isLoading, 'activeTab:', activeTab);
->>>>>>> a5fa0f2f
 
   return (
     <div style={{ 
