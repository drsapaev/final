--- conflicted
+++ resolved
@@ -1,165 +1,152 @@
-import React, { useEffect, useMemo, useState } from 'react';
-import Nav from '../components/layout/Nav.jsx';
-import RoleGate from '../components/RoleGate.jsx';
-import AppointmentFlow from '../components/AppointmentFlow.jsx';
-import EnhancedAppointmentsTable from '../components/tables/EnhancedAppointmentsTable.jsx';
-import { api } from '../api/client.js';
-
-<<<<<<< HEAD
-=======
+import React, { useEffect, useMemo, useState } from 'react';
+import Nav from '../components/layout/Nav.jsx';
+import RoleGate from '../components/RoleGate.jsx';
+import AppointmentFlow from '../components/AppointmentFlow.jsx';
+import EnhancedAppointmentsTable from '../components/tables/EnhancedAppointmentsTable.jsx';
+import { api } from '../api/client.js';
+
 import logger from '../utils/logger';
->>>>>>> a5fa0f2f
-function todayStr() {
-  const d = new Date();
-  const y = d.getFullYear();
-  const m = String(d.getMonth() + 1).padStart(2, '0');
-  const dd = String(d.getDate()).padStart(2, '0');
-  return `${y}-${m}-${dd}`;
-}
-
-/**
- * Записи (Appointments): просмотр записей на дату (чтение).
- * Совместимо с GET /appointments?date=YYYY-MM-DD&limit=...
- * Для минимальных перезаписей реализуем только чтение и поиск.
- */
-export default function Appointments() {
-  const [page, setPage] = useState('Appointments');
-  const [date, setDate] = useState(todayStr());
-  const [rows, setRows] = useState([]);
-  const [q, setQ] = useState('');
-  const [busy, setBusy] = useState(false);
-  const [err, setErr] = useState('');
-  const [useAdvancedTable, setUseAdvancedTable] = useState(false);
-  const [selectedAppointments, setSelectedAppointments] = useState(new Set());
-
-  async function load() {
-    setBusy(true);
-    setErr('');
-    try {
-      let res = await api.get('/appointments', { params: { date, limit: 200 } });
-      if (!res || (!Array.isArray(res) && !Array.isArray(res?.items))) {
-        // fallback на другой ключ параметра
-        res = await api.get('/appointments', { params: { d: date, limit: 200 } });
-      }
-      const items = Array.isArray(res?.items) ? res.items : Array.isArray(res) ? res : [];
-      setRows(items);
-    } catch (e) {
-      setErr(e?.data?.detail || e?.message || 'Ошибка загрузки записей');
-    } finally {
-      setBusy(false);
-    }
-  }
-
-  useEffect(() => { load(); }, [date]);
-
-  const filtered = useMemo(() => {
-    if (!q) return rows;
-    const qq = q.toLowerCase();
-    return rows.filter(a =>
-      String(a.patient_name || a.patient?.full_name || '').toLowerCase().includes(qq) ||
-      String(a.doctor_name || a.doctor || '').toLowerCase().includes(qq) ||
-      String(a.id || '').toLowerCase().includes(qq) ||
-      String(a.status || '').toLowerCase().includes(qq)
-    );
-  }, [q, rows]);
-
-  return (
-    <div>
-      <Nav active={page} onNavigate={setPage} />
-      <RoleGate roles={['Admin', 'Registrar', 'Doctor']}>
-        <div style={{ padding: 16, display: 'grid', gap: 12 }}>
-          <h2 style={{ margin: 0 }}>Записи</h2>
-
-          <div style={panel}>
-            <label>
-              Дата:&nbsp;
-              <input type="date" value={date} onChange={(e)=>setDate(e.target.value)} style={inp}/>
-            </label>
-            <input placeholder="Поиск по пациенту/врачу/статусу/ID" value={q} onChange={(e)=>setQ(e.target.value)} style={{ ...inp, minWidth: 260 }}/>
-            <button onClick={load} disabled={busy} style={btn}>{busy ? 'Загрузка' : 'Обновить'}</button>
-            <label>
-              <input 
-                type="checkbox" 
-                checked={useAdvancedTable} 
-                onChange={(e) => setUseAdvancedTable(e.target.checked)} 
-              />
-              &nbsp;Расширенная таблица
-            </label>
-          </div>
-
-          {err && <div style={errBox}>{String(err)}</div>}
-
-          {useAdvancedTable ? (
-            <EnhancedAppointmentsTable
-              appointments={filtered}
-              appointmentsSelected={selectedAppointments}
-              setAppointmentsSelected={setSelectedAppointments}
-<<<<<<< HEAD
-              updateAppointmentStatus={(id, status) => console.log('Update status:', id, status)}
-              setShowWizard={(show) => console.log('Show wizard:', show)}
-=======
-              updateAppointmentStatus={(id, status) => logger.log('Update status:', id, status)}
-              setShowWizard={(show) => logger.log('Show wizard:', show)}
->>>>>>> a5fa0f2f
-            />
-          ) : (
-            <div style={{ overflow: 'auto', border: '1px solid #eee', borderRadius: 12, background: '#fff' }}>
-              <table style={{ width: '100%', borderCollapse: 'collapse' }}>
-              <thead>
-                <tr>
-                  <th style={th}>ID</th>
-                  <th style={th}>Пациент</th>
-                  <th style={th}>Врач</th>
-                  <th style={th}>Время</th>
-                  <th style={th}>Статус</th>
-                </tr>
-              </thead>
-              <tbody>
-                {filtered.map((a, i) => (
-                  <tr key={a.id || i}>
-                    <td style={td}>{a.id}</td>
-                    <td style={td}>{a.patient_name || a.patient?.full_name || '—'}</td>
-                    <td style={td}>{a.doctor_name || a.doctor || '—'}</td>
-                    <td style={td}>
-                      {(a.time || a.slot || a.start_time) ? (a.time || a.slot || a.start_time) : '—'}
-                      {(a.end_time ? ` — ${a.end_time}` : '')}
-                    </td>
-                    <td style={td}>
-                      <div style={{ display: 'flex', alignItems: 'center', gap: '8px' }}>
-                        {a.status || '—'}
-                        {a.status && (
-                          <AppointmentFlow 
-                            appointment={a}
-<<<<<<< HEAD
-                            onStartVisit={(appointment) => console.log('Start visit:', appointment)}
-                            onPayment={(appointment) => console.log('Payment:', appointment)}
-=======
-                            onStartVisit={(appointment) => logger.log('Start visit:', appointment)}
-                            onPayment={(appointment) => logger.log('Payment:', appointment)}
->>>>>>> a5fa0f2f
-                          />
-                        )}
-                      </div>
-                    </td>
-                  </tr>
-                ))}
-                {filtered.length === 0 && (
-                  <tr><td style={td} colSpan={5}>Нет записей</td></tr>
-                )}
-              </tbody>
-              </table>
-            </div>
-          )}
-        </div>
-      </RoleGate>
-    </div>
-  );
-}
-
-const panel = { display: 'flex', gap: 12, alignItems: 'center', flexWrap: 'wrap', border: '1px solid #eee', borderRadius: 12, padding: 12, background: '#fff' };
-const inp = { padding: '6px 10px', border: '1px solid #ddd', borderRadius: 8, background: '#fff' };
-const btn = { padding: '6px 10px', borderRadius: 8, border: '1px solid #ddd', background: '#fff', cursor: 'pointer' };
-const th = { textAlign: 'left', padding: 10, borderBottom: '1px solid #eee', fontWeight: 700, whiteSpace: 'nowrap' };
-const td = { padding: 10, borderBottom: '1px solid #f3f4f6', verticalAlign: 'top' };
-const errBox = { color: '#7f1d1d', background: '#fee2e2', border: '1px solid #fecaca', borderRadius: 8, padding: 8 };
-
+function todayStr() {
+  const d = new Date();
+  const y = d.getFullYear();
+  const m = String(d.getMonth() + 1).padStart(2, '0');
+  const dd = String(d.getDate()).padStart(2, '0');
+  return `${y}-${m}-${dd}`;
+}
+
+/**
+ * Записи (Appointments): просмотр записей на дату (чтение).
+ * Совместимо с GET /appointments?date=YYYY-MM-DD&limit=...
+ * Для минимальных перезаписей реализуем только чтение и поиск.
+ */
+export default function Appointments() {
+  const [page, setPage] = useState('Appointments');
+  const [date, setDate] = useState(todayStr());
+  const [rows, setRows] = useState([]);
+  const [q, setQ] = useState('');
+  const [busy, setBusy] = useState(false);
+  const [err, setErr] = useState('');
+  const [useAdvancedTable, setUseAdvancedTable] = useState(false);
+  const [selectedAppointments, setSelectedAppointments] = useState(new Set());
+
+  async function load() {
+    setBusy(true);
+    setErr('');
+    try {
+      let res = await api.get('/appointments', { params: { date, limit: 200 } });
+      if (!res || (!Array.isArray(res) && !Array.isArray(res?.items))) {
+        // fallback на другой ключ параметра
+        res = await api.get('/appointments', { params: { d: date, limit: 200 } });
+      }
+      const items = Array.isArray(res?.items) ? res.items : Array.isArray(res) ? res : [];
+      setRows(items);
+    } catch (e) {
+      setErr(e?.data?.detail || e?.message || 'Ошибка загрузки записей');
+    } finally {
+      setBusy(false);
+    }
+  }
+
+  useEffect(() => { load(); }, [date]);
+
+  const filtered = useMemo(() => {
+    if (!q) return rows;
+    const qq = q.toLowerCase();
+    return rows.filter(a =>
+      String(a.patient_name || a.patient?.full_name || '').toLowerCase().includes(qq) ||
+      String(a.doctor_name || a.doctor || '').toLowerCase().includes(qq) ||
+      String(a.id || '').toLowerCase().includes(qq) ||
+      String(a.status || '').toLowerCase().includes(qq)
+    );
+  }, [q, rows]);
+
+  return (
+    <div>
+      <Nav active={page} onNavigate={setPage} />
+      <RoleGate roles={['Admin', 'Registrar', 'Doctor']}>
+        <div style={{ padding: 16, display: 'grid', gap: 12 }}>
+          <h2 style={{ margin: 0 }}>Записи</h2>
+
+          <div style={panel}>
+            <label>
+              Дата:&nbsp;
+              <input type="date" value={date} onChange={(e)=>setDate(e.target.value)} style={inp}/>
+            </label>
+            <input placeholder="Поиск по пациенту/врачу/статусу/ID" value={q} onChange={(e)=>setQ(e.target.value)} style={{ ...inp, minWidth: 260 }}/>
+            <button onClick={load} disabled={busy} style={btn}>{busy ? 'Загрузка' : 'Обновить'}</button>
+            <label>
+              <input 
+                type="checkbox" 
+                checked={useAdvancedTable} 
+                onChange={(e) => setUseAdvancedTable(e.target.checked)} 
+              />
+              &nbsp;Расширенная таблица
+            </label>
+          </div>
+
+          {err && <div style={errBox}>{String(err)}</div>}
+
+          {useAdvancedTable ? (
+            <EnhancedAppointmentsTable
+              appointments={filtered}
+              appointmentsSelected={selectedAppointments}
+              setAppointmentsSelected={setSelectedAppointments}
+              updateAppointmentStatus={(id, status) => logger.log('Update status:', id, status)}
+              setShowWizard={(show) => logger.log('Show wizard:', show)}
+            />
+          ) : (
+            <div style={{ overflow: 'auto', border: '1px solid #eee', borderRadius: 12, background: '#fff' }}>
+              <table style={{ width: '100%', borderCollapse: 'collapse' }}>
+              <thead>
+                <tr>
+                  <th style={th}>ID</th>
+                  <th style={th}>Пациент</th>
+                  <th style={th}>Врач</th>
+                  <th style={th}>Время</th>
+                  <th style={th}>Статус</th>
+                </tr>
+              </thead>
+              <tbody>
+                {filtered.map((a, i) => (
+                  <tr key={a.id || i}>
+                    <td style={td}>{a.id}</td>
+                    <td style={td}>{a.patient_name || a.patient?.full_name || '—'}</td>
+                    <td style={td}>{a.doctor_name || a.doctor || '—'}</td>
+                    <td style={td}>
+                      {(a.time || a.slot || a.start_time) ? (a.time || a.slot || a.start_time) : '—'}
+                      {(a.end_time ? ` — ${a.end_time}` : '')}
+                    </td>
+                    <td style={td}>
+                      <div style={{ display: 'flex', alignItems: 'center', gap: '8px' }}>
+                        {a.status || '—'}
+                        {a.status && (
+                          <AppointmentFlow 
+                            appointment={a}
+                            onStartVisit={(appointment) => logger.log('Start visit:', appointment)}
+                            onPayment={(appointment) => logger.log('Payment:', appointment)}
+                          />
+                        )}
+                      </div>
+                    </td>
+                  </tr>
+                ))}
+                {filtered.length === 0 && (
+                  <tr><td style={td} colSpan={5}>Нет записей</td></tr>
+                )}
+              </tbody>
+              </table>
+            </div>
+          )}
+        </div>
+      </RoleGate>
+    </div>
+  );
+}
+
+const panel = { display: 'flex', gap: 12, alignItems: 'center', flexWrap: 'wrap', border: '1px solid #eee', borderRadius: 12, padding: 12, background: '#fff' };
+const inp = { padding: '6px 10px', border: '1px solid #ddd', borderRadius: 8, background: '#fff' };
+const btn = { padding: '6px 10px', borderRadius: 8, border: '1px solid #ddd', background: '#fff', cursor: 'pointer' };
+const th = { textAlign: 'left', padding: 10, borderBottom: '1px solid #eee', fontWeight: 700, whiteSpace: 'nowrap' };
+const td = { padding: 10, borderBottom: '1px solid #f3f4f6', verticalAlign: 'top' };
+const errBox = { color: '#7f1d1d', background: '#fee2e2', border: '1px solid #fecaca', borderRadius: 8, padding: 8 };
+